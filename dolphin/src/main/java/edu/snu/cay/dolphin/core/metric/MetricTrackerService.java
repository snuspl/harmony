/*
 * Copyright (C) 2015 Seoul National University
 *
 * Licensed under the Apache License, Version 2.0 (the "License");
 * you may not use this file except in compliance with the License.
 * You may obtain a copy of the License at
 *
 *         http://www.apache.org/licenses/LICENSE-2.0
 *
 * Unless required by applicable law or agreed to in writing, software
 * distributed under the License is distributed on an "AS IS" BASIS,
 * WITHOUT WARRANTIES OR CONDITIONS OF ANY KIND, either express or implied.
 * See the License for the specific language governing permissions and
 * limitations under the License.
 */
package edu.snu.cay.dolphin.core.metric;

import org.apache.reef.driver.context.ContextConfiguration;
import org.apache.reef.driver.context.ServiceConfiguration;
import org.apache.reef.evaluator.context.parameters.ContextMessageSources;
import org.apache.reef.tang.Configuration;
import org.apache.reef.tang.Configurations;
import org.apache.reef.tang.Tang;
import org.apache.reef.tang.annotations.Unit;

import javax.inject.Inject;

/**
 * A simple metric tracker class given in the form of a service.
 * Should be inserted alongside a context.
 */
@Unit
public final class MetricTrackerService {

  @Inject
  private MetricTrackerService() {
  }

  /**
   * Return the service configuration for the metric tracker service
   * @return service configuration for the metric tracker service
   */
  public static Configuration getServiceConfiguration() {
    return ServiceConfiguration.CONF
        .set(ServiceConfiguration.SERVICES, MetricTrackerManager.class)
        .build();
  }

  /**
   * Return the context configuration for the metric tracker service
   * @return context configuration for the metric tracker service
   */
  public static Configuration getContextConfiguration() {
    return ContextConfiguration.CONF
        .set(ContextConfiguration.IDENTIFIER, MetricTrackerService.class.getName())
        .set(ContextConfiguration.ON_SEND_MESSAGE, MetricTrackerManager.class)
        .build();
  }

  /**
   * Add a context message source to the pre-existed context configuration
   * @param previousConfiguration pre-existed context configuration
   * @return context configuration to which a context message source is added
   */
  public static Configuration getContextConfiguration(final Configuration previousConfiguration) {
<<<<<<< HEAD
    Configuration contextConf = Tang.Factory.getTang().newConfigurationBuilder()
        .bindSetEntry(ContextMessageSources.class, MetricTrackerManager.class)
=======
    final Configuration contextConf = Tang.Factory.getTang().newConfigurationBuilder()
        .bindSetEntry(ContextMessageSources.class, MetricManager.class)
>>>>>>> a345ae4e
        .build();

    return Configurations.merge(contextConf, previousConfiguration);
  }
}<|MERGE_RESOLUTION|>--- conflicted
+++ resolved
@@ -63,13 +63,8 @@
    * @return context configuration to which a context message source is added
    */
   public static Configuration getContextConfiguration(final Configuration previousConfiguration) {
-<<<<<<< HEAD
-    Configuration contextConf = Tang.Factory.getTang().newConfigurationBuilder()
+    final Configuration contextConf = Tang.Factory.getTang().newConfigurationBuilder()
         .bindSetEntry(ContextMessageSources.class, MetricTrackerManager.class)
-=======
-    final Configuration contextConf = Tang.Factory.getTang().newConfigurationBuilder()
-        .bindSetEntry(ContextMessageSources.class, MetricManager.class)
->>>>>>> a345ae4e
         .build();
 
     return Configurations.merge(contextConf, previousConfiguration);
