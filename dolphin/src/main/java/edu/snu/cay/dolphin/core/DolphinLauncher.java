/*
 * Copyright (C) 2015 Seoul National University
 *
 * Licensed under the Apache License, Version 2.0 (the "License");
 * you may not use this file except in compliance with the License.
 * You may obtain a copy of the License at
 *
 *         http://www.apache.org/licenses/LICENSE-2.0
 *
 * Unless required by applicable law or agreed to in writing, software
 * distributed under the License is distributed on an "AS IS" BASIS,
 * WITHOUT WARRANTIES OR CONDITIONS OF ANY KIND, either express or implied.
 * See the License for the specific language governing permissions and
 * limitations under the License.
 */
package edu.snu.cay.dolphin.core;

import edu.snu.cay.dolphin.core.sync.DriverSyncRegister;
import edu.snu.cay.dolphin.core.sync.SyncNetworkSetup;
import edu.snu.cay.services.dataloader.DataLoadingRequestBuilder;
import edu.snu.cay.services.em.driver.ElasticMemoryConfiguration;
import edu.snu.cay.services.shuffle.driver.ShuffleDriverConfiguration;
import edu.snu.cay.services.shuffle.driver.impl.StaticPushShuffleManager;
import edu.snu.cay.services.em.optimizer.conf.OptimizerParameters;
import edu.snu.cay.services.em.plan.conf.PlanExecutorParameters;
import edu.snu.cay.services.em.driver.api.EMDeleteExecutor;
import edu.snu.cay.utils.trace.HTraceParameters;
import org.apache.hadoop.mapred.TextInputFormat;
import org.apache.reef.client.DriverConfiguration;
import org.apache.reef.client.DriverLauncher;
import org.apache.reef.client.LauncherStatus;
import org.apache.reef.driver.evaluator.EvaluatorRequest;
import org.apache.reef.io.data.output.TaskOutputServiceBuilder;
import org.apache.reef.io.data.output.TaskOutputStreamProvider;
import org.apache.reef.io.data.output.TaskOutputStreamProviderHDFS;
import org.apache.reef.io.data.output.TaskOutputStreamProviderLocal;
import org.apache.reef.io.network.group.impl.driver.GroupCommService;
import org.apache.reef.io.network.naming.LocalNameResolverConfiguration;
import org.apache.reef.io.network.naming.NameServerConfiguration;
import org.apache.reef.runtime.local.client.LocalRuntimeConfiguration;
import org.apache.reef.runtime.yarn.client.YarnClientConfiguration;
import org.apache.reef.tang.Configuration;
import org.apache.reef.tang.Configurations;
import org.apache.reef.tang.Tang;
import org.apache.reef.tang.exceptions.InjectionException;
import org.apache.reef.tang.formats.ConfigurationModule;
import org.apache.reef.util.EnvironmentUtils;

import javax.inject.Inject;
import java.io.File;
import java.util.logging.Level;
import java.util.logging.Logger;

/**
 * Job launch code for Dolphin jobs.
 */
public final class DolphinLauncher {
  private static final Logger LOG = Logger.getLogger(DolphinLauncher.class.getName());
  private final DolphinParameters dolphinParameters;
  private final HTraceParameters traceParameters;
  private final OptimizerParameters optimizerParameters;
  private final PlanExecutorParameters planExecutorParameters;

  @Inject
  private DolphinLauncher(final DolphinParameters dolphinParameters,
                          final HTraceParameters traceParameters,
                          final OptimizerParameters optimizerParameters,
                          final PlanExecutorParameters planExecutorParameters) {
    this.dolphinParameters = dolphinParameters;
    this.traceParameters = traceParameters;
    this.optimizerParameters = optimizerParameters;
    this.planExecutorParameters = planExecutorParameters;
  }

  public static LauncherStatus run(final Configuration dolphinConfig, final Configuration... driverConfigs) {
    LauncherStatus status;
    try {
      status = Tang.Factory.getTang()
          .newInjector(dolphinConfig)
          .getInstance(DolphinLauncher.class)
          .launch(driverConfigs);
    } catch (final Exception e) {
      status = LauncherStatus.failed(e);
    }

    LOG.log(Level.INFO, "REEF job completed: {0}", status);
    return status;
  }

  private LauncherStatus launch(final Configuration... confs) throws InjectionException {
    return DriverLauncher.getLauncher(getRuntimeConfiguration())
        .run(Configurations.merge(getDriverConfiguration(), Configurations.merge(confs)),
            dolphinParameters.getTimeout());
  }

  private Configuration getRuntimeConfiguration() {
    return dolphinParameters.getOnLocal() ? getLocalRuntimeConfiguration() : getYarnRuntimeConfiguration();
  }

  private Configuration getYarnRuntimeConfiguration() {
    return YarnClientConfiguration.CONF.build();
  }

  private Configuration getLocalRuntimeConfiguration() {
    return LocalRuntimeConfiguration.CONF
        .set(LocalRuntimeConfiguration.MAX_NUMBER_OF_EVALUATORS, dolphinParameters.getLocalRuntimeMaxNumEvaluators())
        .build();
  }

  private Configuration getDriverConfiguration() {
    final ConfigurationModule driverConfiguration = DriverConfiguration.CONF
        .set(DriverConfiguration.GLOBAL_LIBRARIES, EnvironmentUtils.getClassLocation(DolphinDriver.class))
        .set(DriverConfiguration.GLOBAL_LIBRARIES, EnvironmentUtils.getClassLocation(TextInputFormat.class))
        .set(DriverConfiguration.DRIVER_IDENTIFIER, dolphinParameters.getIdentifier())
        .set(DriverConfiguration.ON_DRIVER_STARTED, DolphinDriver.StartHandler.class)
        .set(DriverConfiguration.ON_DRIVER_STARTED, DriverSyncRegister.RegisterDriverHandler.class)
        .set(DriverConfiguration.ON_EVALUATOR_ALLOCATED, DolphinDriver.EvaluatorAllocatedHandler.class)
        .set(DriverConfiguration.ON_EVALUATOR_FAILED, DolphinDriver.EvaluatorFailedHandler.class)
        .set(DriverConfiguration.ON_CONTEXT_ACTIVE, DolphinDriver.ActiveContextHandler.class)
        .set(DriverConfiguration.ON_CONTEXT_FAILED, DolphinDriver.FailedContextHandler.class)
        .set(DriverConfiguration.ON_CONTEXT_MESSAGE, DolphinDriver.ContextMessageHandler.class)
        .set(DriverConfiguration.ON_TASK_COMPLETED, DolphinDriver.TaskCompletedHandler.class)
        .set(DriverConfiguration.ON_TASK_RUNNING, DolphinDriver.TaskRunningHandler.class)
        .set(DriverConfiguration.ON_TASK_FAILED, DolphinDriver.TaskFailedHandler.class);

    final EvaluatorRequest compRequest = EvaluatorRequest.newBuilder()
        .setNumber(1)
        .setMemory(dolphinParameters.getEvalSize())
        .build();

    // We do not explicitly set the number of data loading evaluators here, because
    // the number is being reset to the number of data partitions at the Driver in DataLoader anyway.
    final EvaluatorRequest dataRequest = EvaluatorRequest.newBuilder()
        .setMemory(dolphinParameters.getEvalSize())
        .build();

    final Configuration driverConfWithDataLoad = new DataLoadingRequestBuilder()
        .setInputFormatClass(TextInputFormat.class)
        .setInputPath(processInputDir(dolphinParameters.getInputDir()))
        .setNumberOfDesiredSplits(dolphinParameters.getDesiredSplits())
        .addComputeRequest(compRequest)
        .addDataRequest(dataRequest)
        .setDriverConfigurationModule(driverConfiguration)
        .build();

    final Configuration outputServiceConf = TaskOutputServiceBuilder.CONF
        .set(TaskOutputServiceBuilder.TASK_OUTPUT_STREAM_PROVIDER, getTaskOutputStreamProvider())
        .set(TaskOutputServiceBuilder.OUTPUT_PATH, processOutputDir(dolphinParameters.getOutputDir()))
        .build();

    final Configuration shuffleConf = ShuffleDriverConfiguration.CONF
        .set(ShuffleDriverConfiguration.SHUFFLE_MANAGER_CLASS_NAME, StaticPushShuffleManager.class.getName())
        .build();

    return Configurations.merge(driverConfWithDataLoad,
        outputServiceConf,
        optimizerParameters.getConfiguration(),
        planExecutorParameters.getConfiguration(),
        traceParameters.getConfiguration(),
        SyncNetworkSetup.getDriverConfiguration(),
        GroupCommService.getConfiguration(),
        ElasticMemoryConfiguration.getDriverConfiguration(),
        NameServerConfiguration.CONF.build(),
        LocalNameResolverConfiguration.CONF.build(),
        dolphinParameters.getDriverConf(),
<<<<<<< HEAD
        Tang.Factory.getTang().newConfigurationBuilder()
            .bindImplementation(EMDeleteExecutor.class, DolphinDriver.TaskRemover.class)
            .build()
    );
=======
        shuffleConf);
>>>>>>> d70b85ab
  }

  private String processInputDir(final String inputDir) {
    if (!dolphinParameters.getOnLocal()) {
      return inputDir;
    }
    final File inputFile = new File(inputDir);
    return "file:///" + inputFile.getAbsolutePath();
  }

  /**
   * If a relative local file path is given as the output directory,
   * transform the relative path into the absolute path based on the current directory where the user runs REEF.
   * @param outputDir path of the output directory given by the user
   * @return
   */
  private String processOutputDir(final String outputDir) {
    if (!dolphinParameters.getOnLocal()) {
      return outputDir;
    }
    final File outputFile = new File(outputDir);
    return outputFile.getAbsolutePath();
  }

  private Class<? extends TaskOutputStreamProvider> getTaskOutputStreamProvider() {
    return dolphinParameters.getOnLocal() ?
        TaskOutputStreamProviderLocal.class : TaskOutputStreamProviderHDFS.class;
  }
}<|MERGE_RESOLUTION|>--- conflicted
+++ resolved
@@ -163,14 +163,10 @@
         NameServerConfiguration.CONF.build(),
         LocalNameResolverConfiguration.CONF.build(),
         dolphinParameters.getDriverConf(),
-<<<<<<< HEAD
         Tang.Factory.getTang().newConfigurationBuilder()
             .bindImplementation(EMDeleteExecutor.class, DolphinDriver.TaskRemover.class)
-            .build()
-    );
-=======
+            .build(),
         shuffleConf);
->>>>>>> d70b85ab
   }
 
   private String processInputDir(final String inputDir) {
