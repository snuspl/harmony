--- conflicted
+++ resolved
@@ -33,10 +33,6 @@
 
   <properties>
     <project.build.sourceEncoding>UTF-8</project.build.sourceEncoding>
-<<<<<<< HEAD
-=======
-    <reef.version>0.12.0-incubating-SNAPSHOT</reef.version>
->>>>>>> f7c4a99c
     <shimoga.version>0.1-SNAPSHOT</shimoga.version>
     <hadoop.version>2.4.0</hadoop.version>
     <mahout.version>0.9</mahout.version>
