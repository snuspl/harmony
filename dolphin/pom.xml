--- conflicted
+++ resolved
@@ -60,6 +60,11 @@
       <scope>test</scope>
     </dependency>
     <dependency>
+      <groupId>org.mockito</groupId>
+      <artifactId>mockito-core</artifactId>
+      <version>${mockito.version}</version>
+    </dependency>
+    <dependency>
       <groupId>org.apache.hadoop</groupId>
       <artifactId>hadoop-common</artifactId>
     </dependency>
@@ -77,21 +82,7 @@
       <version>${parent.version}</version>
     </dependency>
     <dependency>
-<<<<<<< HEAD
-      <groupId>junit</groupId>
-      <artifactId>junit</artifactId>
-      <scope>test</scope>
-    </dependency>
-    <dependency>
-      <groupId>org.mockito</groupId>
-      <artifactId>mockito-core</artifactId>
-      <version>${mockito.version}</version>
-    </dependency>
-    <dependency>
       <groupId>${project.groupId}.services</groupId>
-=======
-      <groupId>${parent.groupId}.services</groupId>
->>>>>>> ba43db4e
       <artifactId>dataloader</artifactId>
       <version>${parent.version}</version>
     </dependency>
