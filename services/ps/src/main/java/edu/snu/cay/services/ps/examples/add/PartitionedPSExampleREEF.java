--- conflicted
+++ resolved
@@ -17,21 +17,13 @@
 
 import edu.snu.cay.services.ps.ParameterServerConfigurationBuilder;
 import edu.snu.cay.services.ps.driver.impl.PartitionedParameterServerManager;
-<<<<<<< HEAD
-import edu.snu.cay.services.ps.examples.add.parameters.JobTimeout;
-import edu.snu.cay.services.ps.examples.add.parameters.NumUpdates;
-import edu.snu.cay.services.ps.examples.add.parameters.NumWorkers;
+import edu.snu.cay.services.ps.examples.add.parameters.*;
 import edu.snu.cay.services.ps.server.partitioned.parameters.ServerNumPartitions;
 import edu.snu.cay.services.ps.server.partitioned.parameters.ServerQueueSize;
 import edu.snu.cay.services.ps.worker.partitioned.parameters.WorkerExpireTimeout;
 import edu.snu.cay.services.ps.worker.partitioned.parameters.WorkerKeyCacheSize;
 import edu.snu.cay.services.ps.worker.partitioned.parameters.WorkerNumPartitions;
 import edu.snu.cay.services.ps.worker.partitioned.parameters.WorkerQueueSize;
-=======
-import edu.snu.cay.services.ps.examples.add.parameters.*;
-import edu.snu.cay.services.ps.server.partitioned.parameters.NumPartitions;
-import edu.snu.cay.services.ps.server.partitioned.parameters.QueueSize;
->>>>>>> 88f1de96
 import org.apache.reef.client.DriverConfiguration;
 import org.apache.reef.client.DriverLauncher;
 import org.apache.reef.client.LauncherStatus;
@@ -59,25 +51,21 @@
   private final long timeout;
   private final int numWorkers;
   private final int numUpdates;
-<<<<<<< HEAD
+  private final int numKeys;
+  private final int startKey;
   private final int serverNumPartitions;
   private final int serverQueueSize;
   private final int workerNumPartitions;
   private final int workerQueueSize;
   private final long workerExpireTimeout;
   private final int workerKeyCacheSize;
-=======
-  private final int numKeys;
-  private final int startKey;
-  private final int numPartitions;
-  private final int queueSize;
->>>>>>> 88f1de96
 
   @Inject
   private PartitionedPSExampleREEF(@Parameter(JobTimeout.class) final long timeout,
                                    @Parameter(NumWorkers.class) final int numWorkers,
                                    @Parameter(NumUpdates.class) final int numUpdates,
-<<<<<<< HEAD
+                                   @Parameter(NumKeys.class) final int numKeys,
+                                   @Parameter(StartKey.class) final int startKey,
                                    @Parameter(ServerNumPartitions.class) final int serverNumPartitions,
                                    @Parameter(ServerQueueSize.class) final int serverQueueSize,
                                    @Parameter(WorkerNumPartitions.class) final int workerNumPartitions,
@@ -87,25 +75,14 @@
     this.timeout = timeout;
     this.numWorkers = numWorkers;
     this.numUpdates = numUpdates;
+    this.numKeys = numKeys;
+    this.startKey = startKey;
     this.serverNumPartitions = serverNumPartitions;
     this.serverQueueSize = serverQueueSize;
     this.workerNumPartitions = workerNumPartitions;
     this.workerQueueSize = workerQueueSize;
     this.workerExpireTimeout = workerExpireTimeout;
     this.workerKeyCacheSize = workerKeyCacheSize;
-=======
-                                   @Parameter(NumKeys.class) final int numKeys,
-                                   @Parameter(StartKey.class) final int startKey,
-                                   @Parameter(NumPartitions.class) final int numPartitions,
-                                   @Parameter(QueueSize.class) final int queueSize) {
-    this.timeout = timeout;
-    this.numWorkers = numWorkers;
-    this.numUpdates = numUpdates;
-    this.numKeys = numKeys;
-    this.startKey = startKey;
-    this.numPartitions = numPartitions;
-    this.queueSize = queueSize;
->>>>>>> 88f1de96
   }
 
   private Configuration getDriverConf() {
@@ -128,19 +105,14 @@
     final Configuration parametersConf = Tang.Factory.getTang().newConfigurationBuilder()
         .bindNamedParameter(NumWorkers.class, Integer.toString(numWorkers))
         .bindNamedParameter(NumUpdates.class, Integer.toString(numUpdates))
-<<<<<<< HEAD
+        .bindNamedParameter(NumKeys.class, Integer.toString(numKeys))
+        .bindNamedParameter(StartKey.class, Integer.toString(startKey))
         .bindNamedParameter(ServerNumPartitions.class, Integer.toString(serverNumPartitions))
         .bindNamedParameter(ServerQueueSize.class, Integer.toString(serverQueueSize))
         .bindNamedParameter(WorkerNumPartitions.class, Integer.toString(workerNumPartitions))
         .bindNamedParameter(WorkerQueueSize.class, Integer.toString(workerQueueSize))
         .bindNamedParameter(WorkerExpireTimeout.class, Long.toString(workerExpireTimeout))
         .bindNamedParameter(WorkerKeyCacheSize.class, Integer.toString(workerKeyCacheSize))
-=======
-        .bindNamedParameter(NumKeys.class, Integer.toString(numKeys))
-        .bindNamedParameter(StartKey.class, Integer.toString(startKey))
-        .bindNamedParameter(NumPartitions.class, Integer.toString(numPartitions))
-        .bindNamedParameter(QueueSize.class, Integer.toString(queueSize))
->>>>>>> 88f1de96
         .build();
 
     final Configuration psConf = new ParameterServerConfigurationBuilder()
@@ -174,19 +146,14 @@
     cl.registerShortNameOfClass(JobTimeout.class);
     cl.registerShortNameOfClass(NumWorkers.class);
     cl.registerShortNameOfClass(NumUpdates.class);
-<<<<<<< HEAD
+    cl.registerShortNameOfClass(NumKeys.class);
+    cl.registerShortNameOfClass(StartKey.class);
     cl.registerShortNameOfClass(ServerNumPartitions.class);
     cl.registerShortNameOfClass(ServerQueueSize.class);
     cl.registerShortNameOfClass(WorkerNumPartitions.class);
     cl.registerShortNameOfClass(WorkerQueueSize.class);
     cl.registerShortNameOfClass(WorkerExpireTimeout.class);
     cl.registerShortNameOfClass(WorkerKeyCacheSize.class);
-=======
-    cl.registerShortNameOfClass(NumKeys.class);
-    cl.registerShortNameOfClass(StartKey.class);
-    cl.registerShortNameOfClass(NumPartitions.class);
-    cl.registerShortNameOfClass(QueueSize.class);
->>>>>>> 88f1de96
 
     cl.processCommandLine(args);
 
