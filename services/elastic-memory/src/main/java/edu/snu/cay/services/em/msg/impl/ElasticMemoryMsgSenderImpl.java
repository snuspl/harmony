--- conflicted
+++ resolved
@@ -238,7 +238,6 @@
     }
   }
 
-<<<<<<< HEAD
   @Override
   public void sendUpdateMsg(final String destId, final String operationId, @Nullable final TraceInfo parentTraceInfo) {
     try (final TraceScope sendUpdateMsgScope = Trace.startSpan(SEND_UPDATE_MSG, parentTraceInfo)) {
@@ -309,12 +308,12 @@
 
       LOG.exiting(ElasticMemoryMsgSenderImpl.class.getSimpleName(), "sendFailureMsg", new Object[]{operationId});
     }
-=======
+  }
+
   private AvroLongRange convertLongRange(final LongRange longRange) {
     return AvroLongRange.newBuilder()
         .setMin(longRange.getMinimumLong())
         .setMax(longRange.getMaximumLong())
         .build();
->>>>>>> ba43db4e
   }
 }