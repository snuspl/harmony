--- conflicted
+++ resolved
@@ -186,12 +186,6 @@
           LOG.info("- " + range + ", size: " + (range.getMaximumLong() - range.getMinimumLong() + 1));
         }
 
-<<<<<<< HEAD
-        try (final TraceScope moveTraceScope = Trace.startSpan("simpleMove", Sampler.ALWAYS)) {
-
-          final Set<LongRange> oldIdRangeSet = partitionManager.getRangeSet(srcId, SimpleEMTask.KEY);
-          final Set<LongRange> sendIdRangeSet = new HashSet<>();
-=======
         final TraceScope moveTraceScope = Trace.startSpan("simpleMove", Sampler.ALWAYS);
         try {
           emService.move(SimpleEMTask.KEY, rangeSetToMove, srcId, destId);
@@ -203,7 +197,6 @@
         final String tmpContextId = srcId;
         srcId = destId;
         destId = tmpContextId;
->>>>>>> 0613d3a7
 
         // Sleep except on final iteration
         if (i != (iterations - 1)) {
@@ -234,8 +227,7 @@
      */
     private Set<LongRange> getRangeSetToMove(final String srcId, final String destId,
                                              final Set<LongRange> currentRangeSet, final long totalToMove) {
-      final TraceScope getRangeTraceScope = Trace.startSpan("getRangeSetToMove", Sampler.ALWAYS);
-      try {
+      try (final TraceScope getRangeTraceScope = Trace.startSpan("getRangeSetToMove", Sampler.ALWAYS)) {
 
         final Set<LongRange> rangeSetToMove = new HashSet<>();
         long remaining = totalToMove;
@@ -259,12 +251,6 @@
             rangeSetToMove.add(rangeToMove);
           }
 
-<<<<<<< HEAD
-          emService.move(SimpleEMTask.KEY, sendIdRangeSet, taskMessage.getContextId(), prevContextId.get());
-        }
-      } else {
-        // first evaluator goes this way
-=======
           if (remaining == 0) {
             break;
           }
@@ -277,9 +263,6 @@
 
         return rangeSetToMove;
 
-      } finally {
-        getRangeTraceScope.close();
->>>>>>> 0613d3a7
       }
     }
   }
