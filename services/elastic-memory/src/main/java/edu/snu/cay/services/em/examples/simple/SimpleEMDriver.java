--- conflicted
+++ resolved
@@ -67,14 +67,7 @@
   private SimpleEMDriver(final EvaluatorRequestor requestor,
                          final ElasticMemoryConfiguration emConf,
                          final ElasticMemory emService,
-<<<<<<< HEAD
-                         final HTraceParameters traceParameters,
-                         @Parameter(Iterations.class) final int iterations,
-                         @Parameter(PeriodMillis.class) final long periodMillis) throws InjectionException {
-=======
-                         final PartitionManager partitionManager,
                          final HTraceParameters traceParameters) throws InjectionException {
->>>>>>> 3f97b1ea
     this.requestor = requestor;
     this.emConf = emConf;
     this.emService = emService;
@@ -162,31 +155,8 @@
       LOG.info("Received task message from " + taskMessage.getContextId());
 
       if (!prevContextId.compareAndSet(DEFAULT_STRING, taskMessage.getContextId())) {
-<<<<<<< HEAD
-        // second evaluator goes here
-        runMoves(taskMessage.getContextId(), prevContextId.get());
-      } else {
-        // first evaluator goes this way
-      }
-    }
-=======
         // slow evaluator goes through here
-        final String srcId = taskMessage.getContextId();
-        final String destId = prevContextId.get();
-        LOG.info("Move data from " + srcId + " to " + destId);
->>>>>>> 3f97b1ea
-
-    private void runMoves(final String firstContextId, final String secondContextId) {
-      String srcContextId = firstContextId;
-      String dstContextId = secondContextId;
-
-      for (int i = 0; i < iterations; i++) {
-        LOG.info("Move data from " + srcContextId + " to " + dstContextId);
-        final TraceScope moveTraceScope = Trace.startSpan("simpleMove", Sampler.ALWAYS);
-        try {
-<<<<<<< HEAD
-          emService.move(SimpleEMTask.KEY, null, srcContextId, dstContextId);
-=======
+
           final Set<LongRange> oldIdRangeSet = partitionManager.getRangeSet(srcId, SimpleEMTask.KEY);
           final Set<LongRange> sendIdRangeSet = new HashSet<>();
 
@@ -200,13 +170,25 @@
             sendIdRangeSet.add(highIdRange);
           }
 
-          emService.move(SimpleEMTask.KEY, sendIdRangeSet, taskMessage.getContextId(), prevContextId.get());
->>>>>>> 3f97b1ea
+        runMoves(sendIdRangeSet, taskMessage.getContextId(), prevContextId.get());
+      } else {
+        // first evaluator goes this way
+      }
+    }
+
+    private void runMoves(final Set<LongRange> range, final String firstContextId, final String secondContextId) {
+      String srcContextId = firstContextId;
+      String dstContextId = secondContextId;
+
+      for (int i = 0; i < iterations; i++) {
+        LOG.info("Move data from " + srcContextId + " to " + dstContextId);
+        final TraceScope moveTraceScope = Trace.startSpan("simpleMove", Sampler.ALWAYS);
+        try {
+          emService.move(SimpleEMTask.KEY, range, taskMessage.getContextId(), prevContextId.get());
         } finally {
           moveTraceScope.close();
         }
 
-<<<<<<< HEAD
         // Swap
         final String tmpContextId = srcContextId;
         srcContextId = dstContextId;
@@ -220,10 +202,6 @@
             throw new RuntimeException(e);
           }
         }
-=======
-      } else {
-        // first evaluator goes this way
->>>>>>> 3f97b1ea
       }
     }
   }
