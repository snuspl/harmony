/*
 * Copyright (C) 2015 Seoul National University
 *
 * Licensed under the Apache License, Version 2.0 (the "License");
 * you may not use this file except in compliance with the License.
 * You may obtain a copy of the License at
 *
 *         http://www.apache.org/licenses/LICENSE-2.0
 *
 * Unless required by applicable law or agreed to in writing, software
 * distributed under the License is distributed on an "AS IS" BASIS,
 * WITHOUT WARRANTIES OR CONDITIONS OF ANY KIND, either express or implied.
 * See the License for the specific language governing permissions and
 * limitations under the License.
 */
package edu.snu.cay.services.em.evaluator;

import edu.snu.cay.services.em.avro.*;
import edu.snu.cay.services.em.evaluator.api.MemoryStore;
import edu.snu.cay.services.em.msg.api.ElasticMemoryMsgSender;
import edu.snu.cay.services.em.serialize.Serializer;
import edu.snu.cay.services.em.trace.HTraceUtils;
import edu.snu.cay.services.em.utils.LongRangeUtils;
import edu.snu.cay.services.em.utils.SingleMessageExtractor;
import org.apache.commons.lang.math.LongRange;
import org.htrace.Trace;
import org.htrace.TraceInfo;
import org.htrace.TraceScope;
import org.apache.reef.annotations.audience.EvaluatorSide;
import org.apache.reef.io.network.Message;
import org.apache.reef.io.serialization.Codec;
import org.apache.reef.tang.InjectionFuture;
import org.apache.reef.wake.EventHandler;

import javax.inject.Inject;
import java.nio.ByteBuffer;
import java.util.*;
import java.util.concurrent.ConcurrentHashMap;
import java.util.logging.Logger;

/**
 * Evaluator-side message handler.
 * Processes control message from the driver and data message from
 * other evaluators.
 */
@EvaluatorSide
public final class ElasticMemoryMsgHandler implements EventHandler<Message<AvroElasticMemoryMessage>> {
  private static final Logger LOG = Logger.getLogger(ElasticMemoryMsgHandler.class.getName());

  private static final String ON_DATA_MSG = "onDataMsg";
  private static final String ON_CTRL_MSG = "onCtrlMsg";
  private static final String ON_UPDATE_MSG = "onUpdateMsg";

  private final MemoryStore memoryStore;
  private final Serializer serializer;
  private final InjectionFuture<ElasticMemoryMsgSender> sender;

  private final ConcurrentHashMap<CharSequence, UpdateInfo> pendingUpdates = new ConcurrentHashMap<>();

  @Inject
  private ElasticMemoryMsgHandler(final MemoryStore memoryStore,
                                  final InjectionFuture<ElasticMemoryMsgSender> sender,
                                  final Serializer serializer) {
    this.memoryStore = memoryStore;
    this.serializer = serializer;
    this.sender = sender;
  }

  @Override
  public void onNext(final Message<AvroElasticMemoryMessage> msg) {
    LOG.entering(ElasticMemoryMsgHandler.class.getSimpleName(), "onNext", msg);

    final AvroElasticMemoryMessage innerMsg = SingleMessageExtractor.extract(msg);
    switch (innerMsg.getType()) {
    case DataMsg:
      onDataMsg(innerMsg);
      break;

    case CtrlMsg:
      onCtrlMsg(innerMsg);
      break;

    case UpdateMsg:
      onUpdateMsg(innerMsg);
      break;

    default:
      throw new RuntimeException("Unexpected message: " + msg);
    }

    LOG.exiting(ElasticMemoryMsgHandler.class.getSimpleName(), "onNext", msg);
  }

  /**
   * Applies the pending updates (add, remove) to the MemoryStore.
   */
  private void onUpdateMsg(final AvroElasticMemoryMessage msg) {
    try (final TraceScope onUpdateMsgScope =
             Trace.startSpan(ON_UPDATE_MSG, HTraceUtils.fromAvro(msg.getTraceInfo()))) {
      final CharSequence operationId = msg.getOperationId();
      final UpdateResult updateResult;

      final UpdateInfo updateInfo = pendingUpdates.get(operationId);
      if (updateInfo == null) {
        updateResult = UpdateResult.FAILED;
      } else {
        switch (updateInfo.getType()) {
        case ADD:
          final AddInfo addInfo = (AddInfo) updateInfo;
          applyAdd(addInfo);
          updateResult = UpdateResult.RECEIVER_UPDATED;
          break;
        case REMOVE:
          final RemoveInfo removeInfo = (RemoveInfo) updateInfo;
          applyRemove(removeInfo);
          updateResult = UpdateResult.SENDER_UPDATED;
          break;
        default:
          throw new RuntimeException("Undefined Message type of UpdateInfo: " + updateInfo);
        }
      }

      sendUpdateAckMsg(operationId, updateResult, onUpdateMsgScope);
    }
  }

   /**
   * Adds the data to the MemoryStore.
   */
  private void applyAdd(final AddInfo addInfo) {
    final String dataType = addInfo.getDataType();
    final Codec codec = serializer.getCodec(dataType);

    for (final UnitIdPair unitIdPair : addInfo.getUnitIdPairs()) {
      final byte[] data = unitIdPair.getUnit().array();
      final long id = unitIdPair.getId();
      memoryStore.getElasticStore().put(dataType, id, codec.decode(data));
    }
  }

  /**
   * Removes the data from the MemoryStore. It is guaranteed that the data is transferred,
   * and the Driver updated its partition status successfully.
   */
  private void applyRemove(final RemoveInfo removeInfo) {
    final String dataType = removeInfo.getDataType();
    for (final long id : removeInfo.getIds()) {
      memoryStore.getElasticStore().remove(dataType, id);
    }
  }

  /**
   * Send the ACK message of the update operation.
   */
  private void sendUpdateAckMsg(final CharSequence operationId,
                                final UpdateResult result,
                                final TraceScope traceScope) {
    sender.get().sendUpdateAckMsg(operationId.toString(), result, TraceInfo.fromSpan(traceScope.getSpan()));
  }

  /**
   * Puts the data message contents into own memory store.
   */
  private void onDataMsg(final AvroElasticMemoryMessage msg) {
    try (final TraceScope onDataMsgScope = Trace.startSpan(ON_DATA_MSG, HTraceUtils.fromAvro(msg.getTraceInfo()))) {

      final DataMsg dataMsg = msg.getDataMsg();
      final String dataType = dataMsg.getDataType().toString();

<<<<<<< HEAD
      // store the items in the pendingUpdates, so the items will be added later.
      pendingUpdates.put(msg.getOperationId(), new AddInfo(dataType, dataMsg.getUnits()));
=======
      // extract data items from the message and store them in my memory store
      final SortedSet<Long> newIds = new TreeSet<>();
      for (final UnitIdPair unitIdPair : dataMsg.getUnits()) {
        final byte[] data = unitIdPair.getUnit().array();
        final long id = unitIdPair.getId();
        newIds.add(id);
        memoryStore.getElasticStore().put(dataType, id, codec.decode(data));
      }
>>>>>>> 9cb331a5

      final Set<LongRange> longRangeSet = LongRangeUtils.generateDenseLongRanges(newIds);
      sender.get().sendResultMsg(true, dataType, longRangeSet,
          msg.getOperationId().toString(), TraceInfo.fromSpan(onDataMsgScope.getSpan()));
    }
  }

  /**
   * Create a data message using the control message contents, and then
   * send the data message to the correct evaluator.
   */
  private void onCtrlMsg(final AvroElasticMemoryMessage msg) {
    try (final TraceScope onCtrlMsgScope = Trace.startSpan(ON_CTRL_MSG, HTraceUtils.fromAvro(msg.getTraceInfo()))) {

<<<<<<< HEAD
      final CtrlMsg ctrlMsg = msg.getCtrlMsg();
      final String dataType = ctrlMsg.getDataType().toString();
      final Codec codec = serializer.getCodec(dataType);

      // extract all data items from my memory store that correspond to
      // the control message's id specification
      final Set<Map<Long, Object>> idObjectMapSet = new HashSet<>();
      int numObject = 0;
      for (final AvroLongRange avroLongRange : ctrlMsg.getIdRange()) {
        final Map<Long, Object> idObjectMap =
            memoryStore.getElasticStore().getRange(dataType, avroLongRange.getMin(), avroLongRange.getMax());
        numObject += idObjectMap.size();
        idObjectMapSet.add(idObjectMap);
=======
      final CtrlMsgType ctrlMsgType = msg.getCtrlMsg().getCtrlMsgType();
      switch (ctrlMsgType) {
      case IdRange:
        onCtrlMsgIdRange(msg, onCtrlMsgScope);
        break;

      case NumUnits:
        onCtrlMsgNumUnits(msg, onCtrlMsgScope);
        break;

      default:
        throw new RuntimeException("Unexpected control message type: " + ctrlMsgType);
      }
    }
  }

  /**
   * Create a data message using the id ranges specified in the given control message and send it.
   */
  private void onCtrlMsgIdRange(final AvroElasticMemoryMessage msg,
                                final TraceScope parentTraceInfo) {
    final CtrlMsg ctrlMsg = msg.getCtrlMsg();
    final String dataType = ctrlMsg.getDataType().toString();
    final Codec codec = serializer.getCodec(dataType);

    // extract all data items from my memory store that correspond to
    // the control message's id specification
    final Set<Map<Long, Object>> idObjectMapSet = new HashSet<>();
    int numObject = 0;
    for (final AvroLongRange avroLongRange : ctrlMsg.getIdRange()) {
      final Map<Long, Object> idObjectMap =
          memoryStore.getElasticStore().removeRange(dataType, avroLongRange.getMin(), avroLongRange.getMax());
      numObject += idObjectMap.size();
      idObjectMapSet.add(idObjectMap);
    }

    // pack the extracted items into a single list for message transmission
    // the identifiers for each item are included with the item itself as an UnitIdPair
    // TODO #90: if this store doesn't contain the expected ids,
    //           then the Driver should be notified (ResultMsg.FAILURE)
    final List<UnitIdPair> unitIdPairList = new ArrayList<>(numObject);
    for (final Map<Long, Object> idObjectMap : idObjectMapSet) {
      for (final Map.Entry<Long, Object> idObject : idObjectMap.entrySet()) {
        final UnitIdPair unitIdPair = UnitIdPair.newBuilder()
            .setUnit(ByteBuffer.wrap(codec.encode(idObject.getValue())))
            .setId(idObject.getKey())
            .build();

        unitIdPairList.add(unitIdPair);
>>>>>>> 9cb331a5
      }
    }

<<<<<<< HEAD
      // collect the identifiers of the extracted items to remove them after the data is sent successfully.
      // for message transmission, the items are packed into a single list of UnitIdPair,
      // each of which includes the identifier of each item
      final List<UnitIdPair> unitIdPairList = new ArrayList<>(numObject);
      final Set<Long> ids = new HashSet<>(numObject);
      for (final Map<Long, Object> idObjectMap : idObjectMapSet) {
        for (final Map.Entry<Long, Object> idObject : idObjectMap.entrySet()) {
          final long id = idObject.getKey();
          ids.add(id);

          final Object unit = idObject.getValue();
          final UnitIdPair unitIdPair = UnitIdPair.newBuilder()
              .setUnit(ByteBuffer.wrap(codec.encode(unit)))
              .setId(id)
              .build();
          unitIdPairList.add(unitIdPair);
        }
      }

      // Register the information of this operation to remove the items from the MemoryStore later.
      pendingUpdates.put(msg.getOperationId(), new RemoveInfo(dataType, ids));

      sender.get().sendDataMsg(msg.getDestId().toString(), ctrlMsg.getDataType().toString(), unitIdPairList,
          msg.getOperationId().toString(), TraceInfo.fromSpan(onCtrlMsgScope.getSpan()));
=======
    sender.get().sendDataMsg(msg.getDestId().toString(), ctrlMsg.getDataType().toString(), unitIdPairList,
        msg.getOperationId().toString(), TraceInfo.fromSpan(parentTraceInfo.getSpan()));
  }

  /**
   * Create a data message using the number of units specified in the given control message and send it.
   * This method simply picks the first n entries that are returned by Map.entrySet().iterator().
   */
  private void onCtrlMsgNumUnits(final AvroElasticMemoryMessage msg,
                                 final TraceScope parentTraceInfo) {
    final CtrlMsg ctrlMsg = msg.getCtrlMsg();
    final String dataType = ctrlMsg.getDataType().toString();
    final Codec codec = serializer.getCodec(dataType);
    final int numUnits = ctrlMsg.getNumUnits();

    // fetch all items of the given data type from my memory store
    // TODO #15: this clones the entire map of the given data type, and may cause memory problems
    final Map<Long, Object> dataMap = memoryStore.getElasticStore().getAll(dataType);
    final List<UnitIdPair> unitIdPairList = new ArrayList<>(Math.min(numUnits, dataMap.size()));

    // TODO #15: this loop may be creating a gigantic message, and may cause memory problems
    // TODO #90: if the number of units requested is greater than this memory store's capacity,
    //           then the Driver should be notified (ResultMsg.FAILURE)
    for (final Map.Entry<Long, Object> entry : dataMap.entrySet()) {
      if (unitIdPairList.size() >= numUnits) {
        break;
      }

      final Long key = entry.getKey();
      final Object value = entry.getValue();

      // remove items one by one until the required number of items has been removed
      memoryStore.getElasticStore().remove(dataType, key);

      final UnitIdPair unitIdPair = UnitIdPair.newBuilder()
          .setUnit(ByteBuffer.wrap(codec.encode(value)))
          .setId(key)
          .build();
      unitIdPairList.add(unitIdPair);
>>>>>>> 9cb331a5
    }

    sender.get().sendDataMsg(msg.getDestId().toString(), ctrlMsg.getDataType().toString(), unitIdPairList,
        msg.getOperationId().toString(), TraceInfo.fromSpan(parentTraceInfo.getSpan()));
  }
}<|MERGE_RESOLUTION|>--- conflicted
+++ resolved
@@ -167,19 +167,18 @@
       final DataMsg dataMsg = msg.getDataMsg();
       final String dataType = dataMsg.getDataType().toString();
 
-<<<<<<< HEAD
       // store the items in the pendingUpdates, so the items will be added later.
-      pendingUpdates.put(msg.getOperationId(), new AddInfo(dataType, dataMsg.getUnits()));
-=======
+// FIXME
+//      pendingUpdates.put(msg.getOperationId(), new AddInfo(dataType, dataMsg.getUnits()));
       // extract data items from the message and store them in my memory store
       final SortedSet<Long> newIds = new TreeSet<>();
       for (final UnitIdPair unitIdPair : dataMsg.getUnits()) {
         final byte[] data = unitIdPair.getUnit().array();
         final long id = unitIdPair.getId();
         newIds.add(id);
-        memoryStore.getElasticStore().put(dataType, id, codec.decode(data));
-      }
->>>>>>> 9cb331a5
+// FIXME
+//        memoryStore.getElasticStore().put(dataType, id, codec.decode(data));
+      }
 
       final Set<LongRange> longRangeSet = LongRangeUtils.generateDenseLongRanges(newIds);
       sender.get().sendResultMsg(true, dataType, longRangeSet,
@@ -194,21 +193,6 @@
   private void onCtrlMsg(final AvroElasticMemoryMessage msg) {
     try (final TraceScope onCtrlMsgScope = Trace.startSpan(ON_CTRL_MSG, HTraceUtils.fromAvro(msg.getTraceInfo()))) {
 
-<<<<<<< HEAD
-      final CtrlMsg ctrlMsg = msg.getCtrlMsg();
-      final String dataType = ctrlMsg.getDataType().toString();
-      final Codec codec = serializer.getCodec(dataType);
-
-      // extract all data items from my memory store that correspond to
-      // the control message's id specification
-      final Set<Map<Long, Object>> idObjectMapSet = new HashSet<>();
-      int numObject = 0;
-      for (final AvroLongRange avroLongRange : ctrlMsg.getIdRange()) {
-        final Map<Long, Object> idObjectMap =
-            memoryStore.getElasticStore().getRange(dataType, avroLongRange.getMin(), avroLongRange.getMax());
-        numObject += idObjectMap.size();
-        idObjectMapSet.add(idObjectMap);
-=======
       final CtrlMsgType ctrlMsgType = msg.getCtrlMsg().getCtrlMsgType();
       switch (ctrlMsgType) {
       case IdRange:
@@ -257,12 +241,48 @@
             .setId(idObject.getKey())
             .build();
 
+      // extract all data items from my memory store that correspond to
+      // the control message's id specification
+      final Set<Map<Long, Object>> idObjectMapSet = new HashSet<>();
+      int numObject = 0;
+      for (final AvroLongRange avroLongRange : ctrlMsg.getIdRange()) {
+        final Map<Long, Object> idObjectMap =
+            memoryStore.getElasticStore().removeRange(dataType, avroLongRange.getMin(), avroLongRange.getMax());
+        numObject += idObjectMap.size();
+        idObjectMapSet.add(idObjectMap);
+      // extract all data items from my memory store that correspond to
+      // the control message's id specification
+      final Set<Map<Long, Object>> idObjectMapSet = new HashSet<>();
+      int numObject = 0;
+      for (final AvroLongRange avroLongRange : ctrlMsg.getIdRange()) {
+        final Map<Long, Object> idObjectMap =
+            memoryStore.getElasticStore().getRange(dataType, avroLongRange.getMin(), avroLongRange.getMax());
+        numObject += idObjectMap.size();
+        idObjectMapSet.add(idObjectMap);
         unitIdPairList.add(unitIdPair);
->>>>>>> 9cb331a5
-      }
-    }
-
-<<<<<<< HEAD
+      }
+    }
+
+    sender.get().sendDataMsg(msg.getDestId().toString(), ctrlMsg.getDataType().toString(), unitIdPairList,
+        msg.getOperationId().toString(), TraceInfo.fromSpan(parentTraceInfo.getSpan()));
+  }
+
+  /**
+   * Create a data message using the number of units specified in the given control message and send it.
+   * This method simply picks the first n entries that are returned by Map.entrySet().iterator().
+   */
+  private void onCtrlMsgNumUnits(final AvroElasticMemoryMessage msg,
+                                 final TraceScope parentTraceInfo) {
+    final CtrlMsg ctrlMsg = msg.getCtrlMsg();
+    final String dataType = ctrlMsg.getDataType().toString();
+    final Codec codec = serializer.getCodec(dataType);
+    final int numUnits = ctrlMsg.getNumUnits();
+
+      // pack the extracted items into a single list for message transmission
+      // the identifiers for each item are included with the item itself as an UnitIdPair
+      final List<UnitIdPair> unitIdPairList = new ArrayList<>(numObject);
+      for (final Map<Long, Object> idObjectMap : idObjectMapSet) {
+        for (final Map.Entry<Long, Object> idObject : idObjectMap.entrySet()) {
       // collect the identifiers of the extracted items to remove them after the data is sent successfully.
       // for message transmission, the items are packed into a single list of UnitIdPair,
       // each of which includes the identifier of each item
@@ -272,41 +292,19 @@
         for (final Map.Entry<Long, Object> idObject : idObjectMap.entrySet()) {
           final long id = idObject.getKey();
           ids.add(id);
-
-          final Object unit = idObject.getValue();
-          final UnitIdPair unitIdPair = UnitIdPair.newBuilder()
-              .setUnit(ByteBuffer.wrap(codec.encode(unit)))
-              .setId(id)
-              .build();
-          unitIdPairList.add(unitIdPair);
-        }
-      }
-
-      // Register the information of this operation to remove the items from the MemoryStore later.
-      pendingUpdates.put(msg.getOperationId(), new RemoveInfo(dataType, ids));
-
-      sender.get().sendDataMsg(msg.getDestId().toString(), ctrlMsg.getDataType().toString(), unitIdPairList,
-          msg.getOperationId().toString(), TraceInfo.fromSpan(onCtrlMsgScope.getSpan()));
-=======
-    sender.get().sendDataMsg(msg.getDestId().toString(), ctrlMsg.getDataType().toString(), unitIdPairList,
-        msg.getOperationId().toString(), TraceInfo.fromSpan(parentTraceInfo.getSpan()));
-  }
-
-  /**
-   * Create a data message using the number of units specified in the given control message and send it.
-   * This method simply picks the first n entries that are returned by Map.entrySet().iterator().
-   */
-  private void onCtrlMsgNumUnits(final AvroElasticMemoryMessage msg,
-                                 final TraceScope parentTraceInfo) {
-    final CtrlMsg ctrlMsg = msg.getCtrlMsg();
-    final String dataType = ctrlMsg.getDataType().toString();
-    final Codec codec = serializer.getCodec(dataType);
-    final int numUnits = ctrlMsg.getNumUnits();
-
     // fetch all items of the given data type from my memory store
     // TODO #15: this clones the entire map of the given data type, and may cause memory problems
     final Map<Long, Object> dataMap = memoryStore.getElasticStore().getAll(dataType);
     final List<UnitIdPair> unitIdPairList = new ArrayList<>(Math.min(numUnits, dataMap.size()));
+
+          final Object unit = idObject.getValue();
+              .setUnit(ByteBuffer.wrap(codec.encode(idObject.getValue())))
+              .setId(idObject.getKey())
+              .build();
+
+              .setUnit(ByteBuffer.wrap(codec.encode(unit)))
+              .setId(id)
+              .build();
 
     // TODO #15: this loop may be creating a gigantic message, and may cause memory problems
     // TODO #90: if the number of units requested is greater than this memory store's capacity,
@@ -316,6 +314,8 @@
         break;
       }
 
+      // Register the information of this operation to remove the items from the MemoryStore later.
+      pendingUpdates.put(msg.getOperationId(), new RemoveInfo(dataType, ids));
       final Long key = entry.getKey();
       final Object value = entry.getValue();
 
@@ -327,7 +327,7 @@
           .setId(key)
           .build();
       unitIdPairList.add(unitIdPair);
->>>>>>> 9cb331a5
+
     }
 
     sender.get().sendDataMsg(msg.getDestId().toString(), ctrlMsg.getDataType().toString(), unitIdPairList,
