--- conflicted
+++ resolved
@@ -16,11 +16,8 @@
 package edu.snu.cay.services.em.driver.impl;
 
 import edu.snu.cay.services.em.avro.AvroElasticMemoryMessage;
-<<<<<<< HEAD
 import edu.snu.cay.services.em.driver.MigrationManager;
-=======
 import edu.snu.cay.services.em.driver.api.EMResourceRequestManager;
->>>>>>> b2714e88
 import edu.snu.cay.services.em.driver.api.ElasticMemory;
 import edu.snu.cay.services.em.msg.api.ElasticMemoryCallbackRouter;
 import edu.snu.cay.utils.trace.HTrace;
@@ -49,34 +46,23 @@
   private final ElasticMemoryCallbackRouter callbackRouter;
   private final MigrationManager migrationManager;
 
-<<<<<<< HEAD
   private final AtomicLong operationIdCounter = new AtomicLong();
-=======
   /**
    * EM resource request manager.
    */
   private final EMResourceRequestManager resourceRequestManager;
 
-  private final AtomicLong operatorIdCounter = new AtomicLong();
->>>>>>> b2714e88
-
   @Inject
   private ElasticMemoryImpl(final EvaluatorRequestor requestor,
                             final ElasticMemoryCallbackRouter callbackRouter,
-<<<<<<< HEAD
                             final MigrationManager migrationManager,
-=======
                             final EMResourceRequestManager resourceRequestManager,
->>>>>>> b2714e88
                             final HTrace hTrace) {
     hTrace.initialize();
     this.requestor = requestor;
     this.callbackRouter = callbackRouter;
-<<<<<<< HEAD
     this.migrationManager = migrationManager;
-=======
     this.resourceRequestManager = resourceRequestManager;
->>>>>>> b2714e88
   }
 
   /**
