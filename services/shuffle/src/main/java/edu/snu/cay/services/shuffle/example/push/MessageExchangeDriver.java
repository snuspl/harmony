/*
 * Copyright (C) 2015 Seoul National University
 *
 * Licensed under the Apache License, Version 2.0 (the "License");
 * you may not use this file except in compliance with the License.
 * You may obtain a copy of the License at
 *
 *         http://www.apache.org/licenses/LICENSE-2.0
 *
 * Unless required by applicable law or agreed to in writing, software
 * distributed under the License is distributed on an "AS IS" BASIS,
 * WITHOUT WARRANTIES OR CONDITIONS OF ANY KIND, either express or implied.
 * See the License for the specific language governing permissions and
 * limitations under the License.
 */
package edu.snu.cay.services.shuffle.example.push;

import edu.snu.cay.services.shuffle.common.ShuffleDescriptionImpl;
import edu.snu.cay.services.shuffle.driver.ShuffleDriver;
import edu.snu.cay.services.shuffle.driver.impl.StaticPushShuffleManager;
import edu.snu.cay.services.shuffle.evaluator.ShuffleContextStopHandler;
import edu.snu.cay.services.shuffle.strategy.KeyShuffleStrategy;
import org.apache.reef.annotations.audience.DriverSide;
import org.apache.reef.driver.context.ContextConfiguration;
import org.apache.reef.driver.evaluator.AllocatedEvaluator;
import org.apache.reef.driver.evaluator.EvaluatorRequest;
import org.apache.reef.driver.evaluator.EvaluatorRequestor;
import org.apache.reef.driver.task.CompletedTask;
import org.apache.reef.driver.task.TaskConfiguration;
import org.apache.reef.evaluator.context.parameters.Services;
import org.apache.reef.io.network.impl.NetworkConnectionServiceImpl;
import org.apache.reef.io.network.naming.NameServer;
import org.apache.reef.io.network.naming.parameters.NameResolverNameServerAddr;
import org.apache.reef.io.network.naming.parameters.NameResolverNameServerPort;
import org.apache.reef.tang.Configuration;
import org.apache.reef.tang.Configurations;
import org.apache.reef.tang.Tang;
import org.apache.reef.tang.annotations.Parameter;
import org.apache.reef.tang.annotations.Unit;
import org.apache.reef.wake.EventHandler;
import org.apache.reef.wake.remote.address.LocalAddressProvider;
import org.apache.reef.wake.time.event.StartTime;

import javax.inject.Inject;
import java.nio.ByteBuffer;
import java.util.ArrayList;
import java.util.List;
import java.util.concurrent.atomic.AtomicInteger;
import java.util.logging.Level;
import java.util.logging.Logger;

/**
 * REEF driver for message exchanging example using push-based shuffle.
 */
@DriverSide
@Unit
public final class MessageExchangeDriver {

  private static final Logger LOG = Logger.getLogger(MessageExchangeDriver.class.getName());

  public static final int NETWORK_MESSAGE_NUMBER_IN_ONE_ITERATION = 3;
  public static final String MESSAGE_EXCHANGE_SHUFFLE_NAME = "MESSAGE_EXCHANGE_SHUFFLE_NAME";
  public static final String SENDER_PREFIX = "SENDER";
  public static final String RECEIVER_PREFIX = "RECEIVER";

  private final AtomicInteger numAllocatedEvaluators;
  private final AtomicInteger numCompletedTasks;
  private final AtomicInteger totalNumSentTuples;
  private final AtomicInteger totalNumReceivedTuples;
  private final EvaluatorRequestor evaluatorRequestor;
  private final StaticPushShuffleManager shuffleManager;
  private final LocalAddressProvider localAddressProvider;
  private final NameServer nameServer;

  private final int totalNumSenders;
  private final int totalNumReceivers;
  private final int numTotalIterations;

  @Inject
  private MessageExchangeDriver(
      @Parameter(MessageExchangeParameters.SenderNumber.class) final int senderNumber,
      @Parameter(MessageExchangeParameters.ReceiverNumber.class) final int receiverNumber,
      final EvaluatorRequestor evaluatorRequestor,
      final ShuffleDriver shuffleDriver,
      final LocalAddressProvider localAddressProvider,
      final NameServer nameServer,
      @Parameter(MessageExchangeParameters.Shutdown.class) final boolean shutdown,
      @Parameter(MessageExchangeParameters.TotalIterationNum.class) final int numTotalIterations,
      @Parameter(MessageExchangeParameters.ShutdownIterationNum.class) final int numShutdownIterations) {
    LOG.log(Level.INFO, "The Driver is instantiated. sender num: {0}, receiver num: {1}",
        new Object[]{senderNumber, receiverNumber});
    this.numAllocatedEvaluators = new AtomicInteger();
    this.numCompletedTasks = new AtomicInteger();
    this.totalNumSentTuples = new AtomicInteger();
    this.totalNumReceivedTuples = new AtomicInteger();
    this.evaluatorRequestor = evaluatorRequestor;
    this.localAddressProvider = localAddressProvider;
    this.nameServer = nameServer;
    this.totalNumSenders = senderNumber;
    this.totalNumReceivers = receiverNumber;
    this.numTotalIterations = numTotalIterations;
    final List<String> senderIdList = new ArrayList<>(senderNumber);
    final List<String> receiverIdList = new ArrayList<>(receiverNumber);

    for (int i = 0; i < senderNumber; i++) {
      senderIdList.add(SENDER_PREFIX + i);
    }

    for (int i = 0; i < receiverNumber; i++) {
      receiverIdList.add(RECEIVER_PREFIX + i);
    }

    this.shuffleManager = shuffleDriver.registerShuffle(
        ShuffleDescriptionImpl.newBuilder(MESSAGE_EXCHANGE_SHUFFLE_NAME)
            .setSenderIdList(senderIdList)
            .setReceiverIdList(receiverIdList)
            .setKeyCodecClass(IntegerCodec.class)
            .setValueCodecClass(IntegerCodec.class)
            .setShuffleStrategyClass(KeyShuffleStrategy.class)
            .build()
    );

    this.shuffleManager.setPushShuffleListener(
        new SimplePushShuffleListener(shuffleManager, shutdown, numShutdownIterations));
  }

  public final class StartHandler implements EventHandler<StartTime> {

    @Override
    public void onNext(final StartTime value) {
      evaluatorRequestor.submit(EvaluatorRequest.newBuilder()
          .setNumber(totalNumSenders + totalNumReceivers)
          .setMemory(128)
          .setNumberOfCores(1)
          .build());
    }
  }

  /**
   * Compare total number of sent tuples and received tuples.
   */
  public final class TaskCompletedHandler implements EventHandler<CompletedTask> {

    @Override
    public void onNext(final CompletedTask completedTask) {
      completedTask.getActiveContext().close();
      final String taskId = completedTask.getId();
      final ByteBuffer byteBuffer = ByteBuffer.wrap(completedTask.get());
      if (taskId.startsWith(SENDER_PREFIX)) {
        final int numSentTuples = byteBuffer.getInt();
        LOG.log(Level.INFO, "{0} completed. It sent {1} tuples", new Object[]{taskId, numSentTuples});
        totalNumSentTuples.addAndGet(numSentTuples);

      } else if (taskId.startsWith(RECEIVER_PREFIX)) {
        final int numReceivedTuples = byteBuffer.getInt();
        LOG.log(Level.INFO, "{0} completed. It received {1} tuples", new Object[]{taskId, numReceivedTuples});
        totalNumReceivedTuples.addAndGet(numReceivedTuples);

      } else {
        throw new RuntimeException("Unknown task identifier " + taskId);
      }

      if (numCompletedTasks.incrementAndGet() == totalNumSenders + totalNumReceivers) {
        LOG.log(Level.INFO, "Total sent tuple number : {0}, total received tuple number : {1}",
            new Object[]{totalNumSentTuples.get(), totalNumReceivedTuples.get()});
        if (totalNumSentTuples.get() != totalNumReceivedTuples.get()) {
          throw new RuntimeException("Total sent tuple number " + totalNumSentTuples.get() + " have to be same as "
              + " total received tuple number " + totalNumReceivedTuples.get());
        }
      }
    }
  }

  private Configuration getContextConfiguration(final String endPointId) {
    final Configuration partialContextConf = ContextConfiguration.CONF
        .set(ContextConfiguration.IDENTIFIER, "MessageExchangeContext")
        .set(ContextConfiguration.ON_CONTEXT_STOP, ShuffleContextStopHandler.class)
        .build();

    return Configurations.merge(partialContextConf, shuffleManager.getShuffleConfiguration(endPointId));
  }

  private Configuration getServiceConfiguration() {
    return Tang.Factory.getTang().newConfigurationBuilder()
        .bindSetEntry(Services.class, NetworkConnectionServiceImpl.class)
        .bindNamedParameter(NameResolverNameServerAddr.class, localAddressProvider.getLocalAddress())
        .bindNamedParameter(NameResolverNameServerPort.class, String.valueOf(nameServer.getPort()))
        .build();
  }

  public final class EvaluatorAllocatedHandler implements EventHandler<AllocatedEvaluator> {

    @Override
    public void onNext(final AllocatedEvaluator allocatedEvaluator) {
      final int number = numAllocatedEvaluators.getAndIncrement();
      final Configuration taskConf;
      final String taskId;
<<<<<<< HEAD
      final String endPointId;
      if (number < totalNumSenders) { // SenderTask
        endPointId = SENDER_PREFIX + number;
        taskId = endPointId + "-TASK";
        taskConf = TaskConfiguration.CONF
=======
      final Configuration iterationConf = Tang.Factory.getTang().newConfigurationBuilder()
          .bindNamedParameter(MessageExchangeParameters.TotalIterationNum.class, Integer.toString(numTotalIterations))
          .build();

      if (number < totalNumSenders) { // SenderTask
        taskId = SENDER_PREFIX + number;
        partialTaskConf = Configurations.merge(TaskConfiguration.CONF
>>>>>>> fa3ffc17
            .set(TaskConfiguration.IDENTIFIER, taskId)
            .set(TaskConfiguration.TASK, SenderTask.class)
            .build(), iterationConf);

      } else if (number < totalNumSenders + totalNumReceivers) { // ReceiverTask
<<<<<<< HEAD
        endPointId = RECEIVER_PREFIX + (number - totalNumSenders);
        taskId = endPointId + "-TASK";
        taskConf = TaskConfiguration.CONF
=======
        taskId = RECEIVER_PREFIX + (number - totalNumSenders);
        partialTaskConf = Configurations.merge(TaskConfiguration.CONF
>>>>>>> fa3ffc17
            .set(TaskConfiguration.IDENTIFIER, taskId)
            .set(TaskConfiguration.TASK, ReceiverTask.class)
            .build(), iterationConf);

      } else {
        throw new RuntimeException("Too many allocated evaluators");
      }

      allocatedEvaluator.submitContextAndServiceAndTask(
          getContextConfiguration(endPointId),
          getServiceConfiguration(),
          taskConf
      );
    }
  }
}<|MERGE_RESOLUTION|>--- conflicted
+++ resolved
@@ -195,38 +195,24 @@
       final int number = numAllocatedEvaluators.getAndIncrement();
       final Configuration taskConf;
       final String taskId;
-<<<<<<< HEAD
       final String endPointId;
+      final Configuration iterationConf = Tang.Factory.getTang().newConfigurationBuilder()
+          .bindNamedParameter(MessageExchangeParameters.TotalIterationNum.class, Integer.toString(numTotalIterations))
+          .build();
       if (number < totalNumSenders) { // SenderTask
         endPointId = SENDER_PREFIX + number;
         taskId = endPointId + "-TASK";
-        taskConf = TaskConfiguration.CONF
-=======
-      final Configuration iterationConf = Tang.Factory.getTang().newConfigurationBuilder()
-          .bindNamedParameter(MessageExchangeParameters.TotalIterationNum.class, Integer.toString(numTotalIterations))
-          .build();
-
-      if (number < totalNumSenders) { // SenderTask
-        taskId = SENDER_PREFIX + number;
-        partialTaskConf = Configurations.merge(TaskConfiguration.CONF
->>>>>>> fa3ffc17
+        taskConf = Configurations.merge(TaskConfiguration.CONF
             .set(TaskConfiguration.IDENTIFIER, taskId)
             .set(TaskConfiguration.TASK, SenderTask.class)
             .build(), iterationConf);
-
       } else if (number < totalNumSenders + totalNumReceivers) { // ReceiverTask
-<<<<<<< HEAD
         endPointId = RECEIVER_PREFIX + (number - totalNumSenders);
         taskId = endPointId + "-TASK";
-        taskConf = TaskConfiguration.CONF
-=======
-        taskId = RECEIVER_PREFIX + (number - totalNumSenders);
-        partialTaskConf = Configurations.merge(TaskConfiguration.CONF
->>>>>>> fa3ffc17
+        taskConf = Configurations.merge(TaskConfiguration.CONF
             .set(TaskConfiguration.IDENTIFIER, taskId)
             .set(TaskConfiguration.TASK, ReceiverTask.class)
             .build(), iterationConf);
-
       } else {
         throw new RuntimeException("Too many allocated evaluators");
       }
