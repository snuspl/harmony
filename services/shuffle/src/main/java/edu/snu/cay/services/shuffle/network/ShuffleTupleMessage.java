--- conflicted
+++ resolved
@@ -25,11 +25,7 @@
 public final class ShuffleTupleMessage<K, V> extends ShuffleMessage<Tuple<K, V>> {
 
   /**
-<<<<<<< HEAD
-   * Construct a shuffle tuple message
-=======
-   * Construct a shuffle message tuple.
->>>>>>> 3abe8e9f
+   * Construct a shuffle tuple message.
    *
    * @param shuffleName the name of shuffle
    * @param tupleList a tuple list
