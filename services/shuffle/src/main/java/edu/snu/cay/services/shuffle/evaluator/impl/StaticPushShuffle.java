--- conflicted
+++ resolved
@@ -33,10 +33,6 @@
 import java.util.logging.Level;
 import java.util.logging.Logger;
 
-<<<<<<< HEAD
-=======
-// TODO #88: Implement functionality.
->>>>>>> b58dd35c
 /**
  * Shuffle implementation for static push-based shuffling.
  *
