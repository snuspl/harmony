/*
 * Copyright (C) 2016 Seoul National University
 *
 * Licensed under the Apache License, Version 2.0 (the "License");
 * you may not use this file except in compliance with the License.
 * You may obtain a copy of the License at
 *
 *         http://www.apache.org/licenses/LICENSE-2.0
 *
 * Unless required by applicable law or agreed to in writing, software
 * distributed under the License is distributed on an "AS IS" BASIS,
 * WITHOUT WARRANTIES OR CONDITIONS OF ANY KIND, either express or implied.
 * See the License for the specific language governing permissions and
 * limitations under the License.
 */
package edu.snu.cay.async;

import edu.snu.cay.common.aggregation.AggregationConfiguration;
import edu.snu.cay.common.param.Parameters.*;
import edu.snu.cay.services.dataloader.DataLoadingRequestBuilder;
import edu.snu.cay.services.ps.ParameterServerConfigurationBuilder;
import edu.snu.cay.services.ps.driver.impl.ConcurrentParameterServerManager;
import org.apache.hadoop.mapred.TextInputFormat;
import org.apache.reef.annotations.audience.ClientSide;
import org.apache.reef.client.DriverConfiguration;
import org.apache.reef.client.DriverLauncher;
import org.apache.reef.client.LauncherStatus;
<<<<<<< HEAD
import org.apache.reef.driver.evaluator.EvaluatorRequest;
import org.apache.reef.io.network.naming.LocalNameResolverConfiguration;
import org.apache.reef.io.network.naming.NameServerConfiguration;
import org.apache.reef.io.network.util.StringIdentifierFactory;
=======
>>>>>>> 5b262faf
import org.apache.reef.runtime.local.client.LocalRuntimeConfiguration;
import org.apache.reef.runtime.yarn.client.YarnClientConfiguration;
import org.apache.reef.tang.*;
import org.apache.reef.tang.annotations.Name;
import org.apache.reef.tang.annotations.NamedParameter;
import org.apache.reef.tang.exceptions.InjectionException;
import org.apache.reef.tang.formats.AvroConfigurationSerializer;
import org.apache.reef.tang.formats.CommandLine;
import org.apache.reef.tang.formats.ConfigurationModule;
import org.apache.reef.tang.formats.ConfigurationSerializer;
import org.apache.reef.util.EnvironmentUtils;
import org.apache.reef.wake.IdentifierFactory;

import java.io.File;
import java.io.IOException;
import java.util.List;
import java.util.logging.Level;
import java.util.logging.Logger;

/**
 * Main entry point for launching a {@code dolphin-async} application.
 * See {@link AsyncDolphinLauncher#launch(String, String[], AsyncDolphinConfiguration)}.
 */
@ClientSide
public final class AsyncDolphinLauncher {
  private static final Logger LOG = Logger.getLogger(AsyncDolphinLauncher.class.getName());

  @NamedParameter(doc = "configuration for parameters, serialized as a string")
  final class SerializedParameterConfiguration implements Name<String> {
  }

  @NamedParameter(doc = "configuration for worker class, serialized as a string")
  final class SerializedWorkerConfiguration implements Name<String> {
  }

  /**
   * Should not be instantiated.
   */
  private AsyncDolphinLauncher() {
  }

  /**
   * Launch an application on the {@code dolphin-async} framework with an additional configuration for the driver.
   * @param jobName string identifier of this application
   * @param args command line arguments
   * @param asyncDolphinConfiguration job configuration of this application
   * @param customDriverConfiguration additional Tang configuration to be injected at the driver
   */
  public static LauncherStatus launch(final String jobName,
                                      final String[] args,
                                      final AsyncDolphinConfiguration asyncDolphinConfiguration,
                                      final Configuration customDriverConfiguration) {
    try {
      // parse command line arguments
      final Configuration commandLineConf = parseCommandLine(args, asyncDolphinConfiguration.getParameterClassList());
      final Injector commandLineInjector = Tang.Factory.getTang().newInjector(commandLineConf);

      // local or yarn runtime
      final boolean onLocal = commandLineInjector.getNamedInstance(OnLocal.class);
      final Configuration runTimeConf = onLocal ?
          getLocalRuntimeConfiguration(commandLineInjector.getNamedInstance(LocalRuntimeMaxNumEvaluators.class)) :
          getYarnRuntimeConfiguration();

      // configuration for the parameter server
      final Configuration parameterServerConf = ParameterServerConfigurationBuilder.newBuilder()
          .setManagerClass(ConcurrentParameterServerManager.class)
          .setUpdaterClass(asyncDolphinConfiguration.getUpdaterClass())
          .setKeyCodecClass(asyncDolphinConfiguration.getKeyCodecClass())
          .setPreValueCodecClass(asyncDolphinConfiguration.getPreValueCodecClass())
          .setValueCodecClass(asyncDolphinConfiguration.getValueCodecClass())
          .build();

      // worker-specific configurations
      final ConfigurationSerializer confSerializer = new AvroConfigurationSerializer();
      // pass the worker class implementation as well as all command line arguments
      final Configuration workerConf = Tang.Factory.getTang().newConfigurationBuilder()
          .bindImplementation(Worker.class, asyncDolphinConfiguration.getWorkerClass())
          .build();
      final Configuration serializedWorkerConf = Tang.Factory.getTang().newConfigurationBuilder()
          .bindNamedParameter(SerializedWorkerConfiguration.class, confSerializer.toString(workerConf))
          .bindNamedParameter(SerializedParameterConfiguration.class, confSerializer.toString(commandLineConf))
          .build();

      // driver-side configurations
      final Configuration driverConf = getDriverConfiguration(jobName, commandLineInjector);
      final int timeout = commandLineInjector.getNamedInstance(Timeout.class);

      final LauncherStatus status = DriverLauncher.getLauncher(runTimeConf).run(
          Configurations.merge(parameterServerConf, serializedWorkerConf, driverConf, customDriverConfiguration),
          timeout);
      LOG.log(Level.INFO, "REEF job completed: {0}", status);
      return status;

    } catch (final Exception e) {
      final LauncherStatus status = LauncherStatus.failed(e);
      LOG.log(Level.INFO, "REEF job completed: {0}", status);
      return status;
    }
  }

  /**
   * Launch an application on the {@code dolphin-async} framework.
   * @param jobName string identifier of this application
   * @param args command line arguments
   * @param asyncDolphinConfiguration job configuration of this application
   */
  public static LauncherStatus launch(final String jobName,
                                      final String[] args,
                                      final AsyncDolphinConfiguration asyncDolphinConfiguration) {
    return launch(jobName, args, asyncDolphinConfiguration, Tang.Factory.getTang().newConfigurationBuilder().build());
  }

  private static Configuration parseCommandLine(
      final String[] args,
      final List<Class<? extends Name<?>>> parameterClassList) throws IOException {
    final JavaConfigurationBuilder cb = Tang.Factory.getTang().newConfigurationBuilder();
    final CommandLine cl = new CommandLine(cb);
    // add all basic parameters
    cl.registerShortNameOfClass(EvaluatorSize.class);
    cl.registerShortNameOfClass(InputDir.class);
    cl.registerShortNameOfClass(OnLocal.class);
    cl.registerShortNameOfClass(Splits.class);
    cl.registerShortNameOfClass(Timeout.class);
    cl.registerShortNameOfClass(LocalRuntimeMaxNumEvaluators.class);
    cl.registerShortNameOfClass(Iterations.class);

    // also add any additional parameters specified by user
    for (final Class<? extends Name<?>> workerParameterClass : parameterClassList) {
      cl.registerShortNameOfClass(workerParameterClass);
    }

    cl.processCommandLine(args);
    return cb.build();
  }

  private static Configuration getYarnRuntimeConfiguration() {
    return YarnClientConfiguration.CONF.build();
  }

  private static Configuration getLocalRuntimeConfiguration(final int maxNumEvalLocal) {
    return LocalRuntimeConfiguration.CONF
        .set(LocalRuntimeConfiguration.MAX_NUMBER_OF_EVALUATORS, Integer.toString(maxNumEvalLocal))
        .build();
  }

  private static Configuration getDriverConfiguration(
      final String jobName, final Injector injector) throws InjectionException {
    final ConfigurationModule driverConf = DriverConfiguration.CONF
        .set(DriverConfiguration.GLOBAL_LIBRARIES, EnvironmentUtils.getClassLocation(AsyncDolphinDriver.class))
        .set(DriverConfiguration.GLOBAL_LIBRARIES, EnvironmentUtils.getClassLocation(TextInputFormat.class))
        .set(DriverConfiguration.DRIVER_IDENTIFIER, jobName)
        .set(DriverConfiguration.ON_DRIVER_STARTED, AsyncDolphinDriver.StartHandler.class)
        .set(DriverConfiguration.ON_EVALUATOR_ALLOCATED, AsyncDolphinDriver.AllocatedEvaluatorHandler.class)
        .set(DriverConfiguration.ON_EVALUATOR_FAILED, AsyncDolphinDriver.FailedEvaluatorHandler.class)
        .set(DriverConfiguration.ON_CONTEXT_ACTIVE, AsyncDolphinDriver.ActiveContextHandler.class)
        .set(DriverConfiguration.ON_CONTEXT_FAILED, AsyncDolphinDriver.FailedContextHandler.class)
        .set(DriverConfiguration.ON_TASK_COMPLETED, AsyncDolphinDriver.CompletedTaskHandler.class)
        .set(DriverConfiguration.ON_TASK_FAILED, AsyncDolphinDriver.FailedTaskHandler.class);

<<<<<<< HEAD
    // one evaluator for the parameter server
    final EvaluatorRequest compRequest = EvaluatorRequest.newBuilder()
        .setNumber(1)
        .setMemory(evalSize)
        .build();

    // We do not explicitly set the number of data loading evaluators here, because
    // the number is being reset to the number of data partitions at the Driver in DataLoader anyway.
    final EvaluatorRequest dataRequest = EvaluatorRequest.newBuilder()
        .setMemory(evalSize)
        .build();

    final Configuration driverConfWithDataLoad = new DataLoadingRequestBuilder()
=======
    return new DataLoadingRequestBuilder()
>>>>>>> 5b262faf
        .setInputFormatClass(TextInputFormat.class)
        .setInputPath(processInputDir(injector.getNamedInstance(InputDir.class), injector))
        .setNumberOfDesiredSplits(injector.getNamedInstance(Splits.class))
        .setDriverConfigurationModule(driverConf)
        .build();

    final AggregationConfiguration aggregationServiceConf = AggregationConfiguration.newBuilder()
        .addAggregationClient(SynchronizationManager.AGGREGATION_CLIENT_NAME,
            SynchronizationManager.MessageHandler.class,
            WorkerSynchronizer.MessageHandler.class)
        .build();

    return Configurations.merge(driverConfWithDataLoad,
        aggregationServiceConf.getDriverConfiguration(),
        NameServerConfiguration.CONF.build(),
        LocalNameResolverConfiguration.CONF.build(),
        Tang.Factory.getTang().newConfigurationBuilder()
            .bindImplementation(IdentifierFactory.class, StringIdentifierFactory.class)
            .build());
  }

  private static String processInputDir(final String inputDir, final Injector injector) throws InjectionException {
    if (!injector.getNamedInstance(OnLocal.class)) {
      return inputDir;
    }
    final File inputFile = new File(inputDir);
    return "file:///" + inputFile.getAbsolutePath();
  }
}<|MERGE_RESOLUTION|>--- conflicted
+++ resolved
@@ -25,13 +25,9 @@
 import org.apache.reef.client.DriverConfiguration;
 import org.apache.reef.client.DriverLauncher;
 import org.apache.reef.client.LauncherStatus;
-<<<<<<< HEAD
-import org.apache.reef.driver.evaluator.EvaluatorRequest;
 import org.apache.reef.io.network.naming.LocalNameResolverConfiguration;
 import org.apache.reef.io.network.naming.NameServerConfiguration;
 import org.apache.reef.io.network.util.StringIdentifierFactory;
-=======
->>>>>>> 5b262faf
 import org.apache.reef.runtime.local.client.LocalRuntimeConfiguration;
 import org.apache.reef.runtime.yarn.client.YarnClientConfiguration;
 import org.apache.reef.tang.*;
@@ -191,23 +187,7 @@
         .set(DriverConfiguration.ON_TASK_COMPLETED, AsyncDolphinDriver.CompletedTaskHandler.class)
         .set(DriverConfiguration.ON_TASK_FAILED, AsyncDolphinDriver.FailedTaskHandler.class);
 
-<<<<<<< HEAD
-    // one evaluator for the parameter server
-    final EvaluatorRequest compRequest = EvaluatorRequest.newBuilder()
-        .setNumber(1)
-        .setMemory(evalSize)
-        .build();
-
-    // We do not explicitly set the number of data loading evaluators here, because
-    // the number is being reset to the number of data partitions at the Driver in DataLoader anyway.
-    final EvaluatorRequest dataRequest = EvaluatorRequest.newBuilder()
-        .setMemory(evalSize)
-        .build();
-
     final Configuration driverConfWithDataLoad = new DataLoadingRequestBuilder()
-=======
-    return new DataLoadingRequestBuilder()
->>>>>>> 5b262faf
         .setInputFormatClass(TextInputFormat.class)
         .setInputPath(processInputDir(injector.getNamedInstance(InputDir.class), injector))
         .setNumberOfDesiredSplits(injector.getNamedInstance(Splits.class))
