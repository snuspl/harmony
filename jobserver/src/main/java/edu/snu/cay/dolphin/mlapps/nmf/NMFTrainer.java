/*
 * Copyright (C) 2017 Seoul National University
 *
 * Licensed under the Apache License, Version 2.0 (the "License");
 * you may not use this file except in compliance with the License.
 * You may obtain a copy of the License at
 *
 *         http://www.apache.org/licenses/LICENSE-2.0
 *
 * Unless required by applicable law or agreed to in writing, software
 * distributed under the License is distributed on an "AS IS" BASIS,
 * WITHOUT WARRANTIES OR CONDITIONS OF ANY KIND, either express or implied.
 * See the License for the specific language governing permissions and
 * limitations under the License.
 */
package edu.snu.cay.dolphin.mlapps.nmf;

import edu.snu.cay.common.math.linalg.Vector;
import edu.snu.cay.common.math.linalg.VectorEntry;
import edu.snu.cay.common.math.linalg.VectorFactory;
import edu.snu.cay.common.param.Parameters;
import edu.snu.cay.dolphin.core.worker.ModelAccessor;
import edu.snu.cay.dolphin.core.worker.Trainer;
import edu.snu.cay.dolphin.core.worker.TrainingDataProvider;
import edu.snu.cay.dolphin.DolphinParameters;
import edu.snu.cay.services.et.evaluator.api.Table;
import edu.snu.cay.services.et.evaluator.api.TableAccessor;
import edu.snu.cay.services.et.exceptions.TableNotExistException;
import edu.snu.cay.utils.CatchableExecutors;
import edu.snu.cay.utils.ThreadUtils;
import org.apache.commons.lang3.tuple.Pair;
import org.apache.reef.tang.annotations.Parameter;

import javax.inject.Inject;
import java.util.*;
import java.util.concurrent.*;
import java.util.logging.Level;
import java.util.logging.Logger;
import java.util.stream.Collectors;

/**
 * Trainer for non-negative matrix factorization via SGD.
 *
 * Assumes that indices in {@link NMFData} are one-based.
 */
final class NMFTrainer implements Trainer<Integer, NMFData> {

  private static final Logger LOG = Logger.getLogger(NMFTrainer.class.getName());

  private final ModelAccessor<Integer, Vector, Vector> modelAccessor;
  private final VectorFactory vectorFactory;
  private final int rank;
  private float stepSize;
  private final float lambda;

  private final boolean printMatrices;

  /**
   * The step size drops by this rate.
   */
  private final float decayRate;

  /**
   * The step size drops after every {@code decayPeriod} epochs pass.
   */
  private final int decayPeriod;

  /**
   * Executes the Trainer threads.
   */
  private final ExecutorService executor;

  /**
   * Number of Trainer threads that train concurrently.
   */
  private final int numTrainerThreads;

  private final TrainingDataProvider<Integer, NMFData> trainingDataProvider;

  private final Table<Integer, Vector, Vector> localModelTable;

  @Inject
  private NMFTrainer(final ModelAccessor<Integer, Vector, Vector> modelAccessor,
                     final VectorFactory vectorFactory,
                     @Parameter(NMFParameters.Rank.class) final int rank,
                     @Parameter(DolphinParameters.StepSize.class) final float stepSize,
                     @Parameter(DolphinParameters.Lambda.class) final float lambda,
                     @Parameter(DolphinParameters.DecayRate.class) final float decayRate,
                     @Parameter(DolphinParameters.DecayPeriod.class) final int decayPeriod,
                     @Parameter(DolphinParameters.NumTotalMiniBatches.class) final int numTotalMiniBatches,
                     @Parameter(NMFParameters.PrintMatrices.class) final boolean printMatrices,
                     @Parameter(DolphinParameters.NumTrainerThreads.class) final int numTrainerThreads,
                     @Parameter(Parameters.HyperThreadEnabled.class) final boolean hyperThreadEnabled,
<<<<<<< HEAD
                     @Parameter(DolphinParameters.LocalModelTableId.class) final String localModelTableId,
                     final TableAccessor tableAccessor,
                     final TrainingDataProvider<Integer, NMFData> trainingDataProvider) throws TableNotExistException {
=======
                     final NMFModelGenerator modelGenerator,
                     final TrainingDataProvider<NMFData> trainingDataProvider) {
>>>>>>> ec97ff1f
    this.modelAccessor = modelAccessor;
    this.vectorFactory = vectorFactory;
    this.rank = rank;
    this.stepSize = stepSize;
    this.lambda = lambda;
    this.decayRate = decayRate;
    if (decayRate <= 0.0 || decayRate > 1.0) {
      throw new IllegalArgumentException("decay_rate must be larger than 0 and less than or equal to 1");
    }
    this.decayPeriod = decayPeriod;
    if (decayPeriod <= 0) {
      throw new IllegalArgumentException("decay_period must be a positive value");
    }
    this.printMatrices = printMatrices;
    this.trainingDataProvider = trainingDataProvider;
    this.localModelTable = tableAccessor.getTable(localModelTableId);

    // Use the half of the processors if hyper-thread is on, since using virtual cores do not help for float-point ops.
    this.numTrainerThreads = numTrainerThreads == Integer.parseInt(DolphinParameters.NumTrainerThreads.UNSET_VALUE) ?
        Runtime.getRuntime().availableProcessors() / (hyperThreadEnabled ? 2 : 1) :
        numTrainerThreads;
    this.executor = CatchableExecutors.newFixedThreadPool(this.numTrainerThreads);

    LOG.log(Level.INFO, "Number of Trainer threads = {0}", numTrainerThreads);
    LOG.log(Level.INFO, "Step size = {0}", stepSize);
    LOG.log(Level.INFO, "Number of total mini-batches in an epoch = {0}", numTotalMiniBatches);
  }

  @Override
  public void initGlobalSettings() {
  }

  @Override
  public void runMiniBatch(final Collection<Map.Entry<Integer, NMFData>> miniBatchTrainingData) {
    final CountDownLatch latch = new CountDownLatch(numTrainerThreads);

    final BlockingQueue<Map.Entry<Integer, NMFData>> instances = new ArrayBlockingQueue<>(miniBatchTrainingData.size());
    instances.addAll(miniBatchTrainingData);
    
    // pull data when mini-batch is started
    final List<Integer> keys = instances.stream().map(Map.Entry::getKey).collect(Collectors.toList());
    final NMFModel model = pullModels(keys);

    // initialize local LMatrix
    final NMFLocalModel localModel = getLocalModel(keys);

    // collect gradients computed in each thread
    final List<Future<Map<Integer, Vector>>> futures = new ArrayList<>(numTrainerThreads);
    try {
      // Threads drain multiple instances from shared queue, as many as nInstances / (nThreads)^2.
      // This way we can mitigate the slowdown from straggler threads.
      final int drainSize = Math.max(instances.size() / numTrainerThreads / numTrainerThreads, 1);

      for (int threadIdx = 0; threadIdx < numTrainerThreads; threadIdx++) {
        final Future<Map<Integer, Vector>> future = executor.submit(() -> {
          final List<Map.Entry<Integer, NMFData>> drainedInstances = new ArrayList<>(drainSize);
          final Map<Integer, Vector> threadRGradient = new HashMap<>();

          int count = 0;
          while (true) {
            final int numDrained = instances.drainTo(drainedInstances, drainSize);
            if (numDrained == 0) {
              break;
            }

            final Map<Integer, Vector> lMatrix = localModel.getLMatrix();

            drainedInstances.forEach(instance -> updateGradient(instance,
                lMatrix.get(instance.getKey()), model, threadRGradient));
            drainedInstances.clear();
            count += numDrained;
          }
          latch.countDown();
          LOG.log(Level.INFO, "{0} has computed {1} instances",
              new Object[] {Thread.currentThread().getName(), count});
          return threadRGradient;
        });
        futures.add(future);
      }
      latch.await();
    } catch (final InterruptedException e) {
      LOG.log(Level.SEVERE, "Exception occurred.", e);
      throw new RuntimeException(e);
    }

    final List<Map<Integer, Vector>> totalRGradients = ThreadUtils.retrieveResults(futures);
    final Map<Integer, Vector> gradients = aggregateGradient(totalRGradients);

    // push gradients
    pushAndResetGradients(gradients);
  }

  @Override
  public void onEpochFinished(final int epochIdx) {
    if (decayRate != 1 && (epochIdx + 1) % decayPeriod == 0) {
      final float prevStepSize = stepSize;
      stepSize *= decayRate;
      LOG.log(Level.INFO, "{0} epochs have passed. Step size decays from {1} to {2}",
          new Object[]{decayPeriod, prevStepSize, stepSize});
    }
  }

  @Override
  public Map<CharSequence, Double> evaluateModel(final Collection<Map.Entry<Integer, NMFData>> inputData,
                                                 final Collection<NMFData> testData,
                                                 final Table modelTable) {
    LOG.log(Level.INFO, "Pull model to compute loss value");
    final List<Integer> keys = inputData.stream().map(Map.Entry::getKey).collect(Collectors.toList());
    final NMFModel model = pullModelToEvaluate(keys, modelTable);
    final NMFLocalModel localModel = getLocalModel(keys);

    LOG.log(Level.INFO, "Start computing loss value");
    final Map<CharSequence, Double> map = new HashMap<>();
    map.put("loss", (double) computeLoss(inputData, localModel, model));

    return map;
  }

  private NMFModel pullModelToEvaluate(final List<Integer> keys, final Table<Integer, Vector, Vector> modelTable) {
    final Map<Integer, Vector> rMatrix = new HashMap<>(keys.size());
    final List<Vector> vectors = modelAccessor.pull(keys, modelTable);
    for (int i = 0; i < keys.size(); ++i) {
      rMatrix.put(keys.get(i), vectors.get(i));
    }
    return new NMFModel(rMatrix);
  }

  private NMFLocalModel getLocalModel(final List<Integer> keys) {
    try {
      final Map<Integer, Vector> localModelMatrix = localModelTable.multiGetOrInit(keys).get();
      if (localModelMatrix.size() != keys.size()) {
        throw new RuntimeException();
      }

      return new NMFLocalModel(localModelMatrix);
    } catch (InterruptedException | ExecutionException e) {
      throw new RuntimeException(e);
    }
  }

  @Override
  public void cleanup() {
    // print generated matrices
    if (!printMatrices) {
      return;
    }
    // print L matrix
    final Collection<Map.Entry<Integer, NMFData>> dataPairs = trainingDataProvider.getEpochData();

    final StringBuilder lsb = new StringBuilder();

    final List<Integer> keys = dataPairs.stream().map(Map.Entry::getKey).collect(Collectors.toList());

    final NMFLocalModel localModel = getLocalModel(keys);
    for (final int key : keys) {
      lsb.append(String.format("L(%d, *):", key));
      for (final VectorEntry valueEntry : localModel.getLMatrix().get(key)) {
        lsb.append(' ');
        lsb.append(valueEntry.value());
      }
      lsb.append('\n');
    }
    LOG.log(Level.INFO, lsb.toString());

    // print transposed R matrix
    final NMFModel model = pullModels(keys);
    final StringBuilder rsb = new StringBuilder();
    for (final Map.Entry<Integer, Vector> entry : model.getRMatrix().entrySet()) {
      rsb.append(String.format("R(*, %d):", entry.getKey()));
      for (final VectorEntry valueEntry : entry.getValue()) {
        rsb.append(' ');
        rsb.append(valueEntry.value());
      }
      rsb.append('\n');
    }
    LOG.log(Level.INFO, rsb.toString());
  }

  /**
   * Pull up-to-date model parameters from server.
   * @param keys Column indices with which server stores the model parameters.
   */
  private NMFModel pullModels(final List<Integer> keys) {
    final Map<Integer, Vector> rMatrix = new HashMap<>(keys.size());
    final List<Vector> vectors = modelAccessor.pull(keys);
    for (int i = 0; i < keys.size(); ++i) {
      rMatrix.put(keys.get(i), vectors.get(i));
    }
    return new NMFModel(rMatrix);
  }

  /**
   * Processes one training data instance and update the intermediate model.
   * @param datumPair a pair of training data instance and its key
   * @param lVec L_{i, *} : i-th row of L
   * @param model up-to-date NMFModel which is pulled from server
   * @param threadRGradient gradient matrix to update {@param model}
   */
  private void updateGradient(final Map.Entry<Integer, NMFData> datumPair, final Vector lVec, final NMFModel model,
                              final Map<Integer, Vector> threadRGradient) {
    final Vector lGradSum;
    if (lambda != 0.0f) {
      // l2 regularization term. 2 * lambda * L_{i, *}
      lGradSum = lVec.scale(2.0f * lambda);
    } else {
      lGradSum = vectorFactory.createDenseZeros(rank);
    }

    for (final Pair<Integer, Float> column : datumPair.getValue().getColumns()) { // a pair of column index and value
      final int colIdx = column.getLeft();
      final Vector rVec = model.getRMatrix().get(colIdx); // R_{*, j} : j-th column of R
      final float error = lVec.dot(rVec) - column.getRight(); // e = L_{i, *} * R_{*, j} - D_{i, j}

      // compute gradients
      // lGrad = 2 * e * R_{*, j}'
      // rGrad = 2 * e * L_{i, *}'
      final Vector lGrad;
      final Vector rGrad;

      lGrad = rVec.scale(2.0f * error);
      rGrad = lVec.scale(2.0f * error);

      // aggregate L matrix gradients
      lGradSum.addi(lGrad);

      // accumulate R matrix's gradient at threadRGradient
      accumulateRMatrixGradient(colIdx, rGrad, model, threadRGradient);
    }

    // update L matrix
    localModelTable.updateNoReply(datumPair.getKey(), lGradSum);
  }

  /**
   * Aggregate the model computed by multiple threads, to get the gradients to push.
   * gradient[j] = sum(gradient_t[j]) where j is the column index of the gradient matrix.
   * @param totalRGradients list of threadRGradients computed by trainer threads
   * @return aggregated gradient matrix
   */
  private Map<Integer, Vector> aggregateGradient(final List<Map<Integer, Vector>> totalRGradients) {
    final Map<Integer, Vector> aggregated = new HashMap<>();
    totalRGradients.forEach(threadRGradient -> threadRGradient.forEach((k, v) -> {
      if (aggregated.containsKey(k)) {
        aggregated.get(k).addi(v);
      } else {
        aggregated.put(k, v);
      }
    }));
    return aggregated;
  }

  /**
   * Push the gradients to parameter server.
   * @param gradients vectors indexed by column indices each of which is gradient of a column of R matrix.
   */
  private void pushAndResetGradients(final Map<Integer, Vector> gradients) {
    // push gradients
    modelAccessor.push(gradients);

    // clear gradients
    gradients.clear();
  }

  /**
   * Compute the loss value using the current models and given data instances.
   * May take long, so do not call frequently.
   * @param dataPairs The training data instances to evaluate training loss.
   * @return the loss value, computed by the sum of the errors.
   */
  private float computeLoss(final Collection<Map.Entry<Integer, NMFData>> dataPairs,
                            final NMFLocalModel nmfLocalModel,
                            final NMFModel model) {
    final Map<Integer, Vector> rMatrix = model.getRMatrix();
    final Map<Integer, Vector> lMatrix = nmfLocalModel.getLMatrix();

    float loss = 0.0f;
    for (final Map.Entry<Integer, NMFData> dataPair : dataPairs) {
      final Vector lVec = lMatrix.get(dataPair.getKey()); // L_{i, *} : i-th row of L
      for (final Pair<Integer, Float> column : dataPair.getValue().getColumns()) { // a pair of column index and value
        final int colIdx = column.getLeft();
        final Vector rVec = rMatrix.get(colIdx); // R_{*, j} : j-th column of R
        final float error = lVec.dot(rVec) - column.getRight(); // e = L_{i, *} * R_{*, j} - D_{i, j}
        loss += error * error;
      }
    }
    return loss;
  }

  /**
   * Accumulates a new gradient into the R Matrix's gradient.
   * @param colIdx index of the column that the gradient is associated with
   * @param newGrad new gradient vector to accumulate
   * @param model up-to-date NMFModel which is pulled from server
   * @param threadRGradient gradient matrix to update {@param rMatrix}
   */
  private void accumulateRMatrixGradient(final int colIdx, final Vector newGrad, final NMFModel model,
                                         final Map<Integer, Vector> threadRGradient) {
    final Vector grad = threadRGradient.get(colIdx);
    if (grad == null) {
      // l2 regularization term. 2 * lambda * R_{*, j}
      if (lambda != 0.0D) {
        newGrad.axpy(2.0f * lambda, model.getRMatrix().get(colIdx));
      }
      threadRGradient.put(colIdx, newGrad);
    } else {
      grad.addi(newGrad);
    }
  }
}<|MERGE_RESOLUTION|>--- conflicted
+++ resolved
@@ -15,6 +15,7 @@
  */
 package edu.snu.cay.dolphin.mlapps.nmf;
 
+import com.google.common.collect.Sets;
 import edu.snu.cay.common.math.linalg.Vector;
 import edu.snu.cay.common.math.linalg.VectorEntry;
 import edu.snu.cay.common.math.linalg.VectorFactory;
@@ -91,14 +92,9 @@
                      @Parameter(NMFParameters.PrintMatrices.class) final boolean printMatrices,
                      @Parameter(DolphinParameters.NumTrainerThreads.class) final int numTrainerThreads,
                      @Parameter(Parameters.HyperThreadEnabled.class) final boolean hyperThreadEnabled,
-<<<<<<< HEAD
                      @Parameter(DolphinParameters.LocalModelTableId.class) final String localModelTableId,
                      final TableAccessor tableAccessor,
                      final TrainingDataProvider<Integer, NMFData> trainingDataProvider) throws TableNotExistException {
-=======
-                     final NMFModelGenerator modelGenerator,
-                     final TrainingDataProvider<NMFData> trainingDataProvider) {
->>>>>>> ec97ff1f
     this.modelAccessor = modelAccessor;
     this.vectorFactory = vectorFactory;
     this.rank = rank;
@@ -137,13 +133,17 @@
 
     final BlockingQueue<Map.Entry<Integer, NMFData>> instances = new ArrayBlockingQueue<>(miniBatchTrainingData.size());
     instances.addAll(miniBatchTrainingData);
-    
+
+    final Pair<List<Integer>, List<Integer>> rowKeysToColumnKeys = getKeys(instances);
+    LOG.log(Level.INFO, "numInstances: {0}, numRowKeys: {1}, numColumnKeys: {2}," +
+        " rowKeys: {3}, columnKeys: {4}", new Object[]{instances.size(), rowKeysToColumnKeys.getLeft().size(),
+        rowKeysToColumnKeys.getRight().size(), rowKeysToColumnKeys.getLeft(), rowKeysToColumnKeys.getRight()});
+
     // pull data when mini-batch is started
-    final List<Integer> keys = instances.stream().map(Map.Entry::getKey).collect(Collectors.toList());
-    final NMFModel model = pullModels(keys);
+    final NMFModel model = pullModels(rowKeysToColumnKeys.getRight());
 
     // initialize local LMatrix
-    final NMFLocalModel localModel = getLocalModel(keys);
+    final NMFLocalModel localModel = getLocalModel(rowKeysToColumnKeys.getLeft());
 
     // collect gradients computed in each thread
     final List<Future<Map<Integer, Vector>>> futures = new ArrayList<>(numTrainerThreads);
@@ -206,9 +206,9 @@
                                                  final Collection<NMFData> testData,
                                                  final Table modelTable) {
     LOG.log(Level.INFO, "Pull model to compute loss value");
-    final List<Integer> keys = inputData.stream().map(Map.Entry::getKey).collect(Collectors.toList());
-    final NMFModel model = pullModelToEvaluate(keys, modelTable);
-    final NMFLocalModel localModel = getLocalModel(keys);
+    final Pair<List<Integer>, List<Integer>> rowKeysToColumnKeys = getKeys(inputData);
+    final NMFModel model = pullModelToEvaluate(rowKeysToColumnKeys.getRight(), modelTable);
+    final NMFLocalModel localModel = getLocalModel(rowKeysToColumnKeys.getLeft());
 
     LOG.log(Level.INFO, "Start computing loss value");
     final Map<CharSequence, Double> map = new HashMap<>();
@@ -250,12 +250,11 @@
 
     final StringBuilder lsb = new StringBuilder();
 
-    final List<Integer> keys = dataPairs.stream().map(Map.Entry::getKey).collect(Collectors.toList());
-
-    final NMFLocalModel localModel = getLocalModel(keys);
-    for (final int key : keys) {
-      lsb.append(String.format("L(%d, *):", key));
-      for (final VectorEntry valueEntry : localModel.getLMatrix().get(key)) {
+    final Pair<List<Integer>, List<Integer>> rowKeysToColumnKeys = getKeys(dataPairs);
+    final NMFLocalModel localModel = getLocalModel(rowKeysToColumnKeys.getLeft());
+    for (final int rowKey : rowKeysToColumnKeys.getLeft()) {
+      lsb.append(String.format("L(%d, *):", rowKey));
+      for (final VectorEntry valueEntry : localModel.getLMatrix().get(rowKey)) {
         lsb.append(' ');
         lsb.append(valueEntry.value());
       }
@@ -264,7 +263,7 @@
     LOG.log(Level.INFO, lsb.toString());
 
     // print transposed R matrix
-    final NMFModel model = pullModels(keys);
+    final NMFModel model = pullModels(rowKeysToColumnKeys.getRight());
     final StringBuilder rsb = new StringBuilder();
     for (final Map.Entry<Integer, Vector> entry : model.getRMatrix().entrySet()) {
       rsb.append(String.format("R(*, %d):", entry.getKey()));
@@ -388,6 +387,32 @@
   }
 
   /**
+   * @param dataValues Dataset assigned to this worker
+   * @return Keys to send pull requests, which are determined by existing columns in NMFData.
+   */
+  private Pair<List<Integer>, List<Integer>> getKeys(final Collection<Map.Entry<Integer, NMFData>> dataValues) {
+    final ArrayList<Integer> rowKeys = new ArrayList<>(dataValues.size());
+    final ArrayList<Integer> columnKeys = new ArrayList<>();
+
+    final Set<Integer> columnKeySet = Sets.newTreeSet();
+    // aggregate column indices
+    for (final Map.Entry<Integer, NMFData> datum : dataValues) {
+      rowKeys.add(datum.getKey());
+
+      columnKeySet.addAll(
+          datum.getValue().getColumns()
+              .stream()
+              .distinct()
+              .map(Pair::getLeft)
+              .collect(Collectors.toList()));
+    }
+    columnKeys.ensureCapacity(columnKeySet.size());
+    columnKeys.addAll(columnKeySet);
+
+    return Pair.of(rowKeys, columnKeys);
+  }
+
+  /**
    * Accumulates a new gradient into the R Matrix's gradient.
    * @param colIdx index of the column that the gradient is associated with
    * @param newGrad new gradient vector to accumulate
