/*
 * Copyright (C) 2017 Seoul National University
 *
 * Licensed under the Apache License, Version 2.0 (the "License");
 * you may not use this file except in compliance with the License.
 * You may obtain a copy of the License at
 *
 *         http://www.apache.org/licenses/LICENSE-2.0
 *
 * Unless required by applicable law or agreed to in writing, software
 * distributed under the License is distributed on an "AS IS" BASIS,
 * WITHOUT WARRANTIES OR CONDITIONS OF ANY KIND, either express or implied.
 * See the License for the specific language governing permissions and
 * limitations under the License.
 */
package edu.snu.cay.dolphin.mlapps.nmf;

import edu.snu.cay.services.et.evaluator.api.DataParser;
import org.apache.commons.lang3.tuple.Pair;

import javax.inject.Inject;
import java.util.ArrayList;
import java.util.Collection;
import java.util.LinkedList;
import java.util.List;

/**
 * Parser that parses data used for non-negative matrix factorization.
 *
 * Input files should be stored in the following format.
 * <p>
 *   [row index]: [column index],[value] [column index],[value] ... [column index],[value]<br>
 *   [row index]: [column index],[value] [column index],[value] ... [column index],[value]<br>
 *   ... <br>
 *   [row index]: [column index],[value] [column index],[value] ... [column index],[value]<br>
 * </p>
 * In this format, one-based indexing is used.
 */
final class NMFETDataParser implements DataParser<Pair<Integer, NMFData>> {
<<<<<<< HEAD
=======
  private final NMFModelGenerator modelGenerator;

>>>>>>> 777bd94a
  @Inject
  private NMFETDataParser() {

  }

  private List<Pair<Integer, Float>> parseColumns(final String columnsString) {
    final String[] columns = columnsString.split("\\s+");
    final List<Pair<Integer, Float>> result = new ArrayList<>(columns.length);

    for (final String column : columns) {
      final int index;
      final float value;

      final String[] split = column.split(",");
      if (split.length != 2) {
        throw new RuntimeException("Failed to parse: each column string should follow the format [index],[value]");
      }
      try {
        index = Integer.valueOf(split[0]);
      } catch (final NumberFormatException e) {
        throw new RuntimeException("Failed to parse: numbers for indices should be integer", e);
      }
      try {
        value = Float.valueOf(split[1]);
      } catch (final NumberFormatException e) {
        throw new RuntimeException("Failed to parse: numbers for values should be Float.", e);
      }

      // check validity of values
      if (index <= 0) {
        throw new RuntimeException("Failed to parse: invalid indices. It should be greater than zero");
      }
      if (value < 0) {
        throw new RuntimeException("Failed to parse: numbers should be greater than or equal to zero.");
      }
      result.add(Pair.of(index, value));
    }
    return result;
  }

  @Override
  public List<Pair<Integer, NMFData>> parse(final Collection<String> rawData) {
    final List<Pair<Integer, NMFData>> result = new LinkedList<>();

    for (final String value : rawData) {
      final String line = value.trim();
      if (line.startsWith("#") || line.length() == 0) {
        continue;
      }

      final String[] split = line.split(":", 2);
      final int rowIndex;

      try {
        rowIndex = Integer.valueOf(split[0]);
      } catch (final NumberFormatException e) {
        throw new RuntimeException("Failed to parse: numbers for indices should be integer", e);
      }
      if (rowIndex <= 0) {
        throw new RuntimeException("Failed to parse: invalid indices. It should be greater than zero");
      }

<<<<<<< HEAD
      result.add(Pair.of(rowIndex, new NMFData(parseColumns(split[1].trim()))));
=======
      result.add(Pair.of(rowIndex, new NMFData(parseColumns(split[1].trim()), modelGenerator.createRandomVector())));
>>>>>>> 777bd94a
    }
    return result;
  }
}<|MERGE_RESOLUTION|>--- conflicted
+++ resolved
@@ -37,11 +37,7 @@
  * In this format, one-based indexing is used.
  */
 final class NMFETDataParser implements DataParser<Pair<Integer, NMFData>> {
-<<<<<<< HEAD
-=======
-  private final NMFModelGenerator modelGenerator;
 
->>>>>>> 777bd94a
   @Inject
   private NMFETDataParser() {
 
@@ -104,11 +100,7 @@
         throw new RuntimeException("Failed to parse: invalid indices. It should be greater than zero");
       }
 
-<<<<<<< HEAD
       result.add(Pair.of(rowIndex, new NMFData(parseColumns(split[1].trim()))));
-=======
-      result.add(Pair.of(rowIndex, new NMFData(parseColumns(split[1].trim()), modelGenerator.createRandomVector())));
->>>>>>> 777bd94a
     }
     return result;
   }
