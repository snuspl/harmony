--- conflicted
+++ resolved
@@ -199,8 +199,6 @@
         .setIsOrderedTable(false)
         .setDataParserClass(dataParser.getClass())
         .setBulkDataLoaderClass(hasInputDataKey ? ExistKeyBulkDataLoader.class : NoneKeyBulkDataLoader.class)
-<<<<<<< HEAD
-<<<<<<< HEAD
         .setUserParamConf(userParamConf)
         .build();
   }
@@ -223,8 +221,6 @@
         .setNumTotalBlocks(numTotalBlocks)
         .setIsMutableTable(true)
         .setIsOrderedTable(false)
-=======
->>>>>>> 29978b95
         .setUserParamConf(userParamConf)
         .build();
   }
