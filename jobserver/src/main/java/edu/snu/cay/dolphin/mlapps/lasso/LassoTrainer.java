/*
 * Copyright (C) 2017 Seoul National University
 *
 * Licensed under the Apache License, Version 2.0 (the "License");
 * you may not use this file except in compliance with the License.
 * You may obtain a copy of the License at
 *
 *         http://www.apache.org/licenses/LICENSE-2.0
 *
 * Unless required by applicable law or agreed to in writing, software
 * distributed under the License is distributed on an "AS IS" BASIS,
 * WITHOUT WARRANTIES OR CONDITIONS OF ANY KIND, either express or implied.
 * See the License for the specific language governing permissions and
 * limitations under the License.
 */
package edu.snu.cay.dolphin.mlapps.lasso;

import edu.snu.cay.common.math.linalg.Matrix;
import edu.snu.cay.common.math.linalg.MatrixFactory;
import edu.snu.cay.common.math.linalg.VectorFactory;
import edu.snu.cay.common.math.linalg.Vector;
import edu.snu.cay.dolphin.DolphinParameters.*;
import edu.snu.cay.dolphin.core.worker.ModelAccessor;
import edu.snu.cay.dolphin.core.worker.Trainer;
import edu.snu.cay.services.et.evaluator.api.Table;
import org.apache.commons.lang3.tuple.Pair;
import org.apache.reef.tang.annotations.Parameter;

import javax.inject.Inject;
import java.util.*;
import java.util.logging.Level;
import java.util.logging.Logger;

/**
 * {@link Trainer} class for the LassoREEF application.
 * Based on lasso regression via stochastic coordinate descent, proposed in
 * S. Shalev-Shwartz and A. Tewari, Stochastic Methods for l1-regularized Loss Minimization, 2011.
 *
 * For each mini-batch, the trainer pulls the whole model from the server,
 * and then update all the model values.
 * The trainer computes and pushes the optimal model value for all the dimensions to
 * minimize the objective function - square loss with l1 regularization.
 */
final class LassoTrainer implements Trainer<Long, LassoData> {
  private static final Logger LOG = Logger.getLogger(LassoTrainer.class.getName());

  /**
   * Period(epochs) to print model parameters to check whether the training is working or not.
   */
  private static final int PRINT_MODEL_PERIOD = 50;

  /**
   * Threshold for a number to be regarded as zero.
   */
  private static final double ZERO_THRESHOLD = 1e-9;

  private final int numFeatures;
  private final float lambda;
  private float stepSize;
  private final double decayRate;
  private final int decayPeriod;

  private Vector oldModel;
  private Vector newModel;

  private final VectorFactory vectorFactory;
  private final MatrixFactory matrixFactory;

  private final ModelAccessor<Integer, Vector, Vector> modelAccessor;

  /**
   * A list from 0 to {@code numPartitions} that will be used during {@link #pullModels()} and {@link #pushGradients()}.
   */
  private List<Integer> modelPartitionIndices;

  /**
   * Number of model partitions.
   */
  private final int numPartitions;

  /**
   * Number of features of each model partition.
   */
  private final int numFeaturesPerPartition;

  @Inject
  private LassoTrainer(final ModelAccessor<Integer, Vector, Vector> modelAccessor,
                       @Parameter(Lambda.class) final float lambda,
                       @Parameter(NumFeatures.class) final int numFeatures,
                       @Parameter(StepSize.class) final float stepSize,
                       @Parameter(DecayRate.class) final double decayRate,
                       @Parameter(DecayPeriod.class) final int decayPeriod,
                       @Parameter(NumFeaturesPerPartition.class) final int numFeaturesPerPartition,
                       final VectorFactory vectorFactory,
                       final MatrixFactory matrixFactory) {
    this.modelAccessor = modelAccessor;
    this.numFeatures = numFeatures;
    this.lambda = lambda;
    this.stepSize = stepSize;
    this.decayRate = decayRate;
    if (decayRate <= 0.0 || decayRate > 1.0) {
      throw new IllegalArgumentException("decay_rate must be larger than 0 and less than or equal to 1");
    }
    this.decayPeriod = decayPeriod;
    if (decayPeriod <= 0) {
      throw new IllegalArgumentException("decay_period must be a positive value");
    }
    this.vectorFactory = vectorFactory;
    this.matrixFactory = matrixFactory;
    this.oldModel = vectorFactory.createDenseZeros(numFeatures);
    if (numFeatures % numFeaturesPerPartition != 0) {
      throw new IllegalArgumentException("Uneven model partitions");
    }
    this.numFeaturesPerPartition = numFeaturesPerPartition;
    this.numPartitions = numFeatures / numFeaturesPerPartition;
    this.modelPartitionIndices = new ArrayList<>(numPartitions);
    for (int partitionIdx = 0; partitionIdx < numPartitions; partitionIdx++) {
      modelPartitionIndices.add(partitionIdx);
    }
  }

  @Override
  public void initGlobalSettings() {
  }

  /**
   * {@inheritDoc} <br>
   * 1) Pull model from server. <br>
   * 2) Compute the optimal value, dot(x_i, y - Sigma_{j != i} x_j * model(j)) / dot(x_i, x_i) for each dimension
   *    (in cyclic).
   *    When computing the optimal value, precalculate sigma_{all j} x_j * model(j) and calculate
   *    Sigma_{j != i} x_j * model(j) fast by just subtracting x_i * model(i)
   * 3) Push value to server.
   */
  @Override
  public void runMiniBatch(final Collection<Map.Entry<Long, LassoData>> miniBatchTrainingData) {
    final int numInstancesToProcess = miniBatchTrainingData.size();

    pullModels();

    // After get feature vectors from each instances, make it concatenate them into matrix for the faster calculation.
    // Pre-calculate sigma_{all j} x_j * model(j) and assign the value into 'preCalculate' vector.
    final Pair<Matrix, Vector> featureMatrixAndValues = convertToFeaturesAndValues(miniBatchTrainingData);
    final Matrix featureMatrix = featureMatrixAndValues.getLeft();
    final Vector yValues = featureMatrixAndValues.getRight();

    final Vector preCalculate = featureMatrix.mmul(newModel);

    final Vector columnVector = vectorFactory.createDenseZeros(numInstancesToProcess);
    // For each dimension, compute the optimal value.
    for (int featureIdx = 0; featureIdx < numFeatures; featureIdx++) {
      if (closeToZero(newModel.get(featureIdx))) {
        continue;
      }
      for (int rowIdx = 0; rowIdx < numInstancesToProcess; rowIdx++) {
        columnVector.set(rowIdx, featureMatrix.get(rowIdx, featureIdx));
      }
      final double columnNorm = columnVector.dot(columnVector);
      if (closeToZero(columnNorm)) {
        continue;
      }
      preCalculate.subi(columnVector.scale(newModel.get(featureIdx)));
      newModel.set(featureIdx,
          (float) sthresh((columnVector.dot(yValues.sub(preCalculate))) / columnNorm, lambda, columnNorm));
      preCalculate.addi(columnVector.scale(newModel.get(featureIdx)));
    }

    pushGradients();
  }

  @Override
  public void onEpochFinished(final int epochIdx) {
    if ((epochIdx + 1) % PRINT_MODEL_PERIOD == 0) {
      for (int i = 0; i < numFeatures; i++) {
        LOG.log(Level.INFO, "model : {0}", newModel.get(i));
      }
    }

    if (decayRate != 1 && (epochIdx + 1) % decayPeriod == 0) {
      final double prevStepSize = stepSize;
      stepSize *= decayRate;
      LOG.log(Level.INFO, "{0} epochs have passed. Step size decays from {1} to {2}",
          new Object[]{decayPeriod, prevStepSize, stepSize});
    }
  }

  @Override
  public Map<CharSequence, Double> evaluateModel(final Collection<Map.Entry<Long, LassoData>> inputData,
                                                 final Collection<LassoData> testData,
                                                 final Table modelTable) {
    // Calculate the loss value.
    pullModels(modelTable);

    final double trainingLoss = computeLoss(inputData, null);
    final double testLoss = computeLoss(null, testData);

    LOG.log(Level.INFO, "Training Loss: {0}, Test Loss: {1}", new Object[] {trainingLoss, testLoss});

    final Map<CharSequence, Double> map = new HashMap<>();
    map.put("training_loss", trainingLoss);
    map.put("test_loss", trainingLoss);

    return map;
  }

  /**
   * Convert the training data examples into a form for more efficient computation.
   * @param instances training data examples
   * @return the pair of feature matrix and vector composed of y values.
   */
  private Pair<Matrix, Vector> convertToFeaturesAndValues(final Collection<Map.Entry<Long, LassoData>> instances) {
    final List<Vector> features = new LinkedList<>();
    final Vector values = vectorFactory.createDenseZeros(instances.size());
    int instanceIdx = 0;
    for (final Map.Entry<Long, LassoData> instance : instances) {
<<<<<<< HEAD
      features.add(instance.getValue().getFeature());
      values.set(instanceIdx++, instance.getValue().getValue());
=======
      final LassoData lassoData = instance.getValue();
      features.add(lassoData.getFeature());
      values.set(instanceIdx++, lassoData.getValue());
>>>>>>> 777bd94a
    }
    return Pair.of(matrixFactory.horzcatVecSparse(features).transpose(), values);
  }

  @Override
  public void cleanup() {
  }

  /**
   * Pull up-to-date model parameters from server.
   */
  private void pullModels() {
    final List<Vector> partialModels = modelAccessor.pull(modelPartitionIndices);
    oldModel = vectorFactory.concatDense(partialModels);
    newModel = oldModel.copy();
  }

    /**
   * Pull up-to-date model parameters from server.
   */
  private void pullModels(final Table modelTable) {
    final List<Vector> partialModels = modelAccessor.pull(modelPartitionIndices, modelTable);
    oldModel = vectorFactory.concatDense(partialModels);
    newModel = oldModel.copy();
  }

  /**
   * Push the gradients to parameter server.
   */
  private void pushGradients() {
    final Vector gradient = newModel.sub(oldModel);
    for (int partitionIndex = 0; partitionIndex < numPartitions; ++partitionIndex) {
      final int partitionStart = partitionIndex * numFeaturesPerPartition;
      final int partitionEnd = (partitionIndex + 1) * numFeaturesPerPartition;
      modelAccessor.push(partitionIndex, vectorFactory.createDenseZeros(numFeaturesPerPartition)
          .axpy(stepSize, gradient.slice(partitionStart, partitionEnd)));
    }
  }

  /**
   * Soft thresholding function, widely used with l1 regularization.
   */
  private static double sthresh(final double x, final double lambda, final double columnNorm) {
    if (Math.abs(x) <= lambda / columnNorm) {
      return 0;
    } else if (x >= 0) {
      return x - lambda / columnNorm;
    } else {
      return x + lambda / columnNorm;
    }
  }

  /**
   * Predict the y value for the feature value.
   */
  private double predict(final Vector feature) {
    return newModel.dot(feature);
  }

  /**
   * Compute the loss value for the data.
   * Only one input parameter is not null.
   */
  private double computeLoss(final Collection<Map.Entry<Long, LassoData>> kvData,
                             final Collection<LassoData> data) {
    double squaredErrorSum = 0;

    if (kvData == null) {
<<<<<<< HEAD
      for (final LassoData entry : data) {
        final Vector feature = entry.getFeature();
        final double value = entry.getValue();
=======
      for (final LassoData lassoData : data) {
        final Vector feature = lassoData.getFeature();
        final double value = lassoData.getValue();
>>>>>>> 777bd94a
        final double prediction = predict(feature);
        squaredErrorSum += (value - prediction) * (value - prediction);
      }
    } else {
      for (final Map.Entry<Long, LassoData> entry : kvData) {
<<<<<<< HEAD
        final Vector feature = entry.getValue().getFeature();
        final double value = entry.getValue().getValue();
=======
        final LassoData lassoData = entry.getValue();
        final Vector feature = lassoData.getFeature();
        final double value = lassoData.getValue();
>>>>>>> 777bd94a
        final double prediction = predict(feature);
        squaredErrorSum += (value - prediction) * (value - prediction);
      }
    }

    return squaredErrorSum;
  }

  /**
   * @return {@code true} if the value is close to 0.
   */
  private boolean closeToZero(final double value) {
    return Math.abs(value) < ZERO_THRESHOLD;
  }
}<|MERGE_RESOLUTION|>--- conflicted
+++ resolved
@@ -213,14 +213,9 @@
     final Vector values = vectorFactory.createDenseZeros(instances.size());
     int instanceIdx = 0;
     for (final Map.Entry<Long, LassoData> instance : instances) {
-<<<<<<< HEAD
-      features.add(instance.getValue().getFeature());
-      values.set(instanceIdx++, instance.getValue().getValue());
-=======
       final LassoData lassoData = instance.getValue();
       features.add(lassoData.getFeature());
       values.set(instanceIdx++, lassoData.getValue());
->>>>>>> 777bd94a
     }
     return Pair.of(matrixFactory.horzcatVecSparse(features).transpose(), values);
   }
@@ -289,28 +284,17 @@
     double squaredErrorSum = 0;
 
     if (kvData == null) {
-<<<<<<< HEAD
-      for (final LassoData entry : data) {
-        final Vector feature = entry.getFeature();
-        final double value = entry.getValue();
-=======
       for (final LassoData lassoData : data) {
         final Vector feature = lassoData.getFeature();
         final double value = lassoData.getValue();
->>>>>>> 777bd94a
         final double prediction = predict(feature);
         squaredErrorSum += (value - prediction) * (value - prediction);
       }
     } else {
       for (final Map.Entry<Long, LassoData> entry : kvData) {
-<<<<<<< HEAD
-        final Vector feature = entry.getValue().getFeature();
-        final double value = entry.getValue().getValue();
-=======
         final LassoData lassoData = entry.getValue();
         final Vector feature = lassoData.getFeature();
         final double value = lassoData.getValue();
->>>>>>> 777bd94a
         final double prediction = predict(feature);
         squaredErrorSum += (value - prediction) * (value - prediction);
       }
