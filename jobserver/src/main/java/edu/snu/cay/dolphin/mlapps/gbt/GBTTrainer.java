--- conflicted
+++ resolved
@@ -678,12 +678,7 @@
    * Then, calculate residual values for each data by using real y-values and predicted values.
    */
   private List<Float> calculateResidual(final List<Map.Entry<Long, GBTData>> instances,
-<<<<<<< HEAD
-                                        final int label,
-                                        final List<GBTree> forest) {
-=======
                                         final int label, final List<GBTree> forest) {
->>>>>>> 777bd94a
     final List<Float> residual = new ArrayList<>(instances.size());
     for (int instanceIdx = 0; instanceIdx < instances.size(); instanceIdx++) {
       residual.add(0.0f);
@@ -782,20 +777,13 @@
       for (final GBTree thisTree : forest) {
         int dataIdx = 0;
         for (final Map.Entry<Long, GBTData> instance : instances) {
-<<<<<<< HEAD
-          predictedValue[dataIdx++] += stepSize * predictByTree(instance.getValue(), thisTree);
-=======
           final GBTData gbtData = instance.getValue();
           predictedValue[dataIdx++] += stepSize * predictByTree(gbtData, thisTree);
->>>>>>> 777bd94a
         }
       }
       int dataIdx = 0;
       for (final Map.Entry<Long, GBTData> instance : instances) {
-<<<<<<< HEAD
-=======
         final GBTData gbtData = instance.getValue();
->>>>>>> 777bd94a
         LOG.log(Level.INFO, "Predicted value : {0}", new Object[]{predictedValue[dataIdx++]});
         LOG.log(Level.INFO, "real value : {0}", gbtData.getValue());
       }
@@ -812,21 +800,14 @@
         for (final GBTree thisTree : forest) {
           int dataIdx = 0;
           for (final Map.Entry<Long, GBTData> instance : instances) {
-<<<<<<< HEAD
-            predictedValue[dataIdx++][label] += stepSize * predictByTree(instance.getValue(), thisTree);
-=======
             final GBTData gbtData = instance.getValue();
             predictedValue[dataIdx++][label] += stepSize * predictByTree(gbtData, thisTree);
->>>>>>> 777bd94a
           }
         }
       }
       int dataIdx = 0;
       for (final Map.Entry<Long, GBTData> instance : instances) {
-<<<<<<< HEAD
-=======
         final GBTData gbtData = instance.getValue();
->>>>>>> 777bd94a
         int predictedResult = 0;
         Float maxValue = predictedValue[dataIdx][0];
         for (int label = 1; label < valueTypeNum; label++) {
@@ -835,19 +816,11 @@
             predictedResult = label;
           }
         }
-<<<<<<< HEAD
-        if (!similarValues(predictedResult, instance.getValue().getValue())) {
-          misclassifiedNum++;
-        }
-        LOG.log(Level.INFO, "Predicted class : {0}", new Object[]{predictedResult});
-        LOG.log(Level.INFO, "real class : {0}", (int)instance.getValue().getValue());
-=======
         if (!similarValues(predictedResult, gbtData.getValue())) {
           misclassifiedNum++;
         }
         LOG.log(Level.INFO, "Predicted class : {0}", new Object[]{predictedResult});
         LOG.log(Level.INFO, "real class : {0}", (int) gbtData.getValue());
->>>>>>> 777bd94a
         dataIdx++;
       }
       LOG.log(Level.INFO, "number of misclassified data : {0}, error rate : {1}",
