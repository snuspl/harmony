--- conflicted
+++ resolved
@@ -62,14 +62,8 @@
   public Collection<Map.Entry<K, V>> getNextBatchData() {
     if (blockIterator.hasNext()) {
       final Map<K, V> batchData = blockIterator.next().getAll();
-<<<<<<< HEAD
-
       final List<Map.Entry<K, V>> entryList = new ArrayList<>(batchData.entrySet());
 
-=======
-      final List<Map.Entry<K, V>> entryList = new ArrayList<>(batchData.entrySet());
-
->>>>>>> 777bd94a
       Collections.shuffle(entryList); // shuffle to avoid bias
 
       LOG.log(Level.INFO, "Size of training data for next mini-batch: {0}", batchData.size());
