--- conflicted
+++ resolved
@@ -22,14 +22,12 @@
 import edu.snu.cay.services.et.driver.api.AllocatedExecutor;
 import edu.snu.cay.services.et.driver.api.AllocatedTable;
 import edu.snu.cay.services.et.driver.api.ETMaster;
+import org.apache.commons.lang3.tuple.Pair;
 import org.apache.reef.tang.Injector;
 import org.apache.reef.tang.exceptions.InjectionException;
 
-<<<<<<< HEAD
-import java.util.Arrays;
-=======
 import java.util.ArrayList;
->>>>>>> d181563b
+import java.util.Collections;
 import java.util.List;
 import java.util.concurrent.ExecutionException;
 import java.util.concurrent.Future;
@@ -70,56 +68,17 @@
   }
 
   @Override
-<<<<<<< HEAD
-  public List<AllocatedTable> setupTables(final ETMaster etMaster, final List<AllocatedExecutor> executors) {
-    jobInjector.bindVolatileParameter(PregelParameters.NumWorkers.class, executors.size());
-
-    final Future<AllocatedTable> vertexTableFuture = etMaster.createTable(vertexTableConf, executors);
-    final Future<AllocatedTable> msgTable1Future = etMaster.createTable(msgTable1Conf, executors);
-    final Future<AllocatedTable> msgTable2Future = etMaster.createTable(msgTable2Conf, executors);
-
-    try {
-      final AllocatedTable vertexTable = vertexTableFuture.get();
-      final AllocatedTable msgTable1 = msgTable1Future.get();
-      final AllocatedTable msgTable2 = msgTable2Future.get();
-
-      vertexTable.load(executors, inputPath).get();
-
-      return Arrays.asList(vertexTable, msgTable1, msgTable2);
-    } catch (InterruptedException | ExecutionException e) {
-      throw new RuntimeException(e);
-    }
+  public String getJobId() {
+    return jobId;
   }
 
   @Override
-  public String getJobId() {
-    return jobId;
-=======
-  public List<List<AllocatedExecutor>> setupExecutors() {
-    final ETMaster etMaster;
-    try {
-      etMaster = jobInjector.getInstance(ETMaster.class);
-    } catch (InjectionException e) {
-      throw new RuntimeException(e);
-    }
+  public Pair<List<List<AllocatedExecutor>>, List<AllocatedTable>> setupExecutorsAndTables(
+      final List<AllocatedExecutor> executors) {
+    jobInjector.bindVolatileParameter(PregelParameters.NumWorkers.class, executors.size());
 
-    final List<List<AllocatedExecutor>> executorGroups = new ArrayList<>(1);
+    final List<List<AllocatedExecutor>> executorGroups = Collections.singletonList(executors);
 
-    try {
-      final Future<List<AllocatedExecutor>> workersFuture = etMaster.addExecutors(numWorkers, workerExecutorConf);
-
-      final List<AllocatedExecutor> workers = workersFuture.get();
-      executorGroups.add(workers);
-
-    } catch (InterruptedException | ExecutionException e) {
-      throw new RuntimeException(e);
-    }
-
-    return executorGroups;
-  }
-
-  @Override
-  public List<AllocatedTable> setupTables(final List<List<AllocatedExecutor>> executorGroups) {
     final ETMaster etMaster;
     try {
       etMaster = jobInjector.getInstance(ETMaster.class);
@@ -148,18 +107,7 @@
       throw new RuntimeException(e);
     }
 
-    return tables;
-  }
-
-  @Override
-  public String getJobId() {
-    return jobId;
-  }
-
-  @Override
-  public int getNumExecutors() {
-    return numWorkers;
->>>>>>> d181563b
+    return Pair.of(executorGroups, tables);
   }
 
   public static Builder newBuilder() {
